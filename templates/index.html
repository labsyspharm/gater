<!doctype html>
<head>
    <meta content="utf-8" http-equiv="encoding">
<<<<<<< HEAD
    <!-- OpenSeadragon Imports-->
    {#    <script src="/static/external/openseadragon-bin-2.4.0/openseadragon.js"></script>#}
    {#    <script src="/static/external/openseadragon-bin-2.4.0/canvas-overlay-hd.js"></script>#}
    {#    <script src="/static/external/openseadragon-bin-2.4.0/openseadragon-svg-overlay.js"></script>#}
    {#    <script src="/static/external/openseadragon-bin-2.4.0/openseadragonrgb.js"></script>#}
    {#    <script src="/static/external/openseadragon-bin-2.4.0/viaWebGL.js"></script>#}
    {#    <script src="/static/external/openseadragon-bin-2.4.0/openSeadragonGL.js"></script>#}

    <!-- STYLES -->
    <link rel="stylesheet" href="../static/frontend/src/css/main.css">
    <link rel="stylesheet" href="../static/frontend/src/css/lensing.css">

    <script src="../static/frontend/src/js/services/passVariablesToFrontend.js" type="text/javascript"></script>
    <script type="text/javascript">
        //<!--@formatter:off-->
        const flaskVariables = passVariablesToFrontend({{data|tojson}});
        //<!--@formatter:on-->
    </script>

    <!-- Webpack bundle -->
    <script src="../static/frontend/dist/vendor_bundle.js"></script>

    <!-- OSD Plugins -->
    <script src="/static/external/openseadragon-bin-2.4.0/openseadragon-filtering.js"></script>


=======

    <!-- Styles -->
    <link rel="stylesheet" href="../static/frontend/src/css/main.css">
    <link rel="stylesheet" href="../static/frontend/src/css/viewer.css">

    <!-- Flask variables -->
    <script src="../static/frontend/src/js/services/passVariablesToFrontend.js" type="text/javascript"></script>
    <script type="text/javascript">
        //<!--@formatter:off-->
        const flaskVariables = passVariablesToFrontend({{data|tojson}});
        //<!--@formatter:on-->
    </script>

    <!-- Webpack -->
    <script src="../static/frontend/dist/vendor_bundle.js"></script>

    <!-- OpenSeadragon imports-->
    <script src="/static/external/openseadragon-bin-2.4.0/canvas-overlay-hd.js"></script>
    <script src="/static/external/openseadragon-bin-2.4.0/openseadragon-svg-overlay.js"></script>
    <script src="/static/external/openseadragon-bin-2.4.0/openseadragonrgb.js"></script>
    <script src="/static/external/openseadragon-bin-2.4.0/viaWebGL.js"></script>
    <script src="/static/external/openseadragon-bin-2.4.0/openSeadragonGL.js"></script>
    <script src="/static/external/openseadragon-bin-2.4.0/openseadragon-filtering.js"></script>

    <!-- Scripts -->
>>>>>>> f4791939
    <script src="../static/frontend/src/js/services/colorScheme.js"></script>
    <script src="../static/frontend/src/js/views/rainbow.js"></script>
    <script src="../static/frontend/src/js/services/dataLayer.js"></script>
    <script src="../static/frontend/src/js/views/channelList.js"></script>
    <script src="../static/frontend/src/js/views/cellInformation.js"></script>
    <script src="../static/frontend/src/js/views/imageViewer.js"></script>
    <script src="../static/frontend/src/js/services/simpleEventHandler.js"></script>

    <title>CyCIF Viewer</title>
</head>

<body>
<<<<<<< HEAD
<title>CyCIF Viewer - OLD</title>
=======
>>>>>>> f4791939
<nav id="topBar" class="navbar navbar-expand-sm navbar-light bg-light">
    <span id="title" class="navbar-brand mb-0 h1">CyCIF Viewer</span>
    <div class="collapse navbar-collapse" id="navbarSupportedContent">
        <ul class="navbar-nav mr-auto">
            <li class="nav-item dropdown">
                <span class="nav-link dropdown-toggle" id="navbarDropdown" role="button" data-toggle="dropdown"
                      aria-haspopup="true" aria-expanded="false">
                  Data Sources
                </span>
                <div class="dropdown-menu" aria-labelledby="navbarDropdown">
                    {% for datasource in data.datasources %}
                        <div class="row justify-content-between">
                            <div class="col-4 navbar-datasource">
                                <a class href="/{{ datasource }}">{{ datasource }}</a>
                            </div>
                            <div class="col-4 navbar-datasource-edit-button">
                                <a href="/edit_config/{{ datasource }}"><span class="fas fa-pencil-alt"></span></a>
                            </div>
                        </div>
                    {% endfor %}
                </div>
            </li>
            <li class="nav-item">
                <a id="navbarUpload" class="nav-link" href="/upload_page">Upload</a>
            </li>
        </ul>
    </div>
</nav>
{% if data.datasource %}
<<<<<<< HEAD
    <div id="container" class="container">
        <div id="row" class="row">
            <div class="col-sm-3" id="channel_list_wrapper">
                <div id="lowRow" class="row">
                    <div id="boxHeading1" class="col-auto mr-auto">
                        <span class="box-heading">Channels</span>
                    </div>
                    <div class="col-auto" id="selected-channels-header-div">
                        <span class="selected-channels-header" id="num-selected-channels">0</span>
                        <span class="selected-channels-header">of 4 (Max) Selected</span>
                    </div>
                </div>
                <div id="channel_list">
                    <div class="row">
                        <div class="col-auto">
                            <div class="lds-ellipsis" id="channel_list_loader">
                            </div>
=======
<div id="container" class="container">
    <div id="row" class="row">

        <div class="col-sm-3" id="channel_list_wrapper">
            <div id="lowRow" class="row">
                <div id="boxHeading1" class="col-auto mr-auto">
                    <span class="box-heading">Channels</span>
                </div>
                <div class="col-auto" id="selected-channels-header-div">
                    <span class="selected-channels-header" id="num-selected-channels">0</span>
                    <span class="selected-channels-header">of 4 (Max) Selected</span>
                </div>
            </div>
            <div id="channel_list">
                <div class="row">
                    <div class="col-auto">
                        <div class="lds-ellipsis" id="channel_list_loader">
>>>>>>> f4791939
                        </div>
                    </div>
                </div>
            </div>
<<<<<<< HEAD
            <div class="col-sm-7" id="openseadragon_wrapper">
                <span id="boxHeading2">Viewer</span>
                <div id="openseadragon">
                    <div class="row">
                        <div class="col-auto">
                            <div class="lds-ellipsis" id="openseadragon_loader">
                            </div>
=======
        </div>

        <div class="col-sm-7" id="openseadragon_wrapper">
            <span id="boxHeading2">Viewer</span>
            <div id="openseadragon">
                <div class="row">
                    <div class="col-auto">
                        <div class="lds-ellipsis" id="openseadragon_loader">
>>>>>>> f4791939
                        </div>
                    </div>
                </div>
            </div>
<<<<<<< HEAD
            <div class="col-sm-2" id="cell_wrapper">
                <span id="cell_label">Cell Information</span>
                <div id="cell_display">
                    <div class="row align-items-center">
                        <div class="col">
                            <span id="cell_icon" class="fas fa-disease"></span>
                        </div>
=======
        </div>

        <div class="col-sm-2" id="cell_wrapper">
            <span id="cell_label">Cell Information</span>
            <div id="cell_display">
                <div class="row align-items-center">
                    <div class="col">
                        <span id="cell_icon" class="fas fa-disease"></span>
>>>>>>> f4791939
                    </div>
                    <div class="row">
                        <div class="col">
                            <span id="phenotype_label">Phenotype:</span>
                            <span id="phenotype"></span>
                        </div>
                    </div>
                </div>
<<<<<<< HEAD
                <div class="row">
                    <div class="col">
                        <form>
                            <div class="form-group" id="neighborhood_form">
                                <label for="formControlRange">Max Distance:</label>
                                <span id="distance"></span>
                                <input type="range" min="1" max="100" value="30" class="form-control-range"
                                       id="formControlRange">
                            </div>
                            <input id="compute_neighborhood_button" class="btn btn-dark" type="button"
                                   value="Display Neighborhood">
                        </form>
                    </div>
                    <svg width="100" height="100" id="cell_legend"></svg>
=======
            </div>
            <div class="row">
                <div class="col">
                    <form>
                        <div class="form-group" id="neighborhood_form">
                            <label for="formControlRange">Max Distance:</label>
                            <span id="distance"></span>
                            <input type="range" min="1" max="100" value="30" class="form-control-range"
                                   id="formControlRange">
                        </div>
                        <input id="compute_neighborhood_button" class="btn btn-dark" type="button"
                               value="Display Neighborhood">
                    </form>
>>>>>>> f4791939
                </div>
                <svg width="100" height="100" id="cell_legend"></svg>
            </div>
            <svg width="150" height="0" id="cell_legend"></svg>
            <input id="refresh_colors" class="btn btn-secondary" type="button" value="Refresh Colors">
        </div>

    </div>
    <script src="../static/frontend/src/js/main.js"></script>
{% endif %}

</body><|MERGE_RESOLUTION|>--- conflicted
+++ resolved
@@ -1,34 +1,6 @@
 <!doctype html>
 <head>
     <meta content="utf-8" http-equiv="encoding">
-<<<<<<< HEAD
-    <!-- OpenSeadragon Imports-->
-    {#    <script src="/static/external/openseadragon-bin-2.4.0/openseadragon.js"></script>#}
-    {#    <script src="/static/external/openseadragon-bin-2.4.0/canvas-overlay-hd.js"></script>#}
-    {#    <script src="/static/external/openseadragon-bin-2.4.0/openseadragon-svg-overlay.js"></script>#}
-    {#    <script src="/static/external/openseadragon-bin-2.4.0/openseadragonrgb.js"></script>#}
-    {#    <script src="/static/external/openseadragon-bin-2.4.0/viaWebGL.js"></script>#}
-    {#    <script src="/static/external/openseadragon-bin-2.4.0/openSeadragonGL.js"></script>#}
-
-    <!-- STYLES -->
-    <link rel="stylesheet" href="../static/frontend/src/css/main.css">
-    <link rel="stylesheet" href="../static/frontend/src/css/lensing.css">
-
-    <script src="../static/frontend/src/js/services/passVariablesToFrontend.js" type="text/javascript"></script>
-    <script type="text/javascript">
-        //<!--@formatter:off-->
-        const flaskVariables = passVariablesToFrontend({{data|tojson}});
-        //<!--@formatter:on-->
-    </script>
-
-    <!-- Webpack bundle -->
-    <script src="../static/frontend/dist/vendor_bundle.js"></script>
-
-    <!-- OSD Plugins -->
-    <script src="/static/external/openseadragon-bin-2.4.0/openseadragon-filtering.js"></script>
-
-
-=======
 
     <!-- Styles -->
     <link rel="stylesheet" href="../static/frontend/src/css/main.css">
@@ -54,7 +26,6 @@
     <script src="/static/external/openseadragon-bin-2.4.0/openseadragon-filtering.js"></script>
 
     <!-- Scripts -->
->>>>>>> f4791939
     <script src="../static/frontend/src/js/services/colorScheme.js"></script>
     <script src="../static/frontend/src/js/views/rainbow.js"></script>
     <script src="../static/frontend/src/js/services/dataLayer.js"></script>
@@ -67,10 +38,6 @@
 </head>
 
 <body>
-<<<<<<< HEAD
-<title>CyCIF Viewer - OLD</title>
-=======
->>>>>>> f4791939
 <nav id="topBar" class="navbar navbar-expand-sm navbar-light bg-light">
     <span id="title" class="navbar-brand mb-0 h1">CyCIF Viewer</span>
     <div class="collapse navbar-collapse" id="navbarSupportedContent">
@@ -100,11 +67,11 @@
     </div>
 </nav>
 {% if data.datasource %}
-<<<<<<< HEAD
     <div id="container" class="container">
         <div id="row" class="row">
+
             <div class="col-sm-3" id="channel_list_wrapper">
-                <div id="lowRow" class="row">
+                <div id="lowRow1" class="row">
                     <div id="boxHeading1" class="col-auto mr-auto">
                         <span class="box-heading">Channels</span>
                     </div>
@@ -118,52 +85,27 @@
                         <div class="col-auto">
                             <div class="lds-ellipsis" id="channel_list_loader">
                             </div>
-=======
-<div id="container" class="container">
-    <div id="row" class="row">
-
-        <div class="col-sm-3" id="channel_list_wrapper">
-            <div id="lowRow" class="row">
-                <div id="boxHeading1" class="col-auto mr-auto">
-                    <span class="box-heading">Channels</span>
-                </div>
-                <div class="col-auto" id="selected-channels-header-div">
-                    <span class="selected-channels-header" id="num-selected-channels">0</span>
-                    <span class="selected-channels-header">of 4 (Max) Selected</span>
-                </div>
-            </div>
-            <div id="channel_list">
-                <div class="row">
-                    <div class="col-auto">
-                        <div class="lds-ellipsis" id="channel_list_loader">
->>>>>>> f4791939
                         </div>
                     </div>
                 </div>
             </div>
-<<<<<<< HEAD
+
             <div class="col-sm-7" id="openseadragon_wrapper">
-                <span id="boxHeading2">Viewer</span>
+                <div id="lowRow2" class="row">
+                    <div id="boxHeading2" class="col-auto mr-auto">
+                        <span class="box-heading">Viewer</span>
+                    </div>
+                </div>
                 <div id="openseadragon">
                     <div class="row">
                         <div class="col-auto">
                             <div class="lds-ellipsis" id="openseadragon_loader">
                             </div>
-=======
-        </div>
-
-        <div class="col-sm-7" id="openseadragon_wrapper">
-            <span id="boxHeading2">Viewer</span>
-            <div id="openseadragon">
-                <div class="row">
-                    <div class="col-auto">
-                        <div class="lds-ellipsis" id="openseadragon_loader">
->>>>>>> f4791939
                         </div>
                     </div>
                 </div>
             </div>
-<<<<<<< HEAD
+
             <div class="col-sm-2" id="cell_wrapper">
                 <span id="cell_label">Cell Information</span>
                 <div id="cell_display">
@@ -171,16 +113,6 @@
                         <div class="col">
                             <span id="cell_icon" class="fas fa-disease"></span>
                         </div>
-=======
-        </div>
-
-        <div class="col-sm-2" id="cell_wrapper">
-            <span id="cell_label">Cell Information</span>
-            <div id="cell_display">
-                <div class="row align-items-center">
-                    <div class="col">
-                        <span id="cell_icon" class="fas fa-disease"></span>
->>>>>>> f4791939
                     </div>
                     <div class="row">
                         <div class="col">
@@ -189,7 +121,6 @@
                         </div>
                     </div>
                 </div>
-<<<<<<< HEAD
                 <div class="row">
                     <div class="col">
                         <form>
@@ -204,28 +135,12 @@
                         </form>
                     </div>
                     <svg width="100" height="100" id="cell_legend"></svg>
-=======
+                </div>
+                <svg width="150" height="0" id="cell_legend"></svg>
+                <input id="refresh_colors" class="btn btn-secondary" type="button" value="Refresh Colors">
             </div>
-            <div class="row">
-                <div class="col">
-                    <form>
-                        <div class="form-group" id="neighborhood_form">
-                            <label for="formControlRange">Max Distance:</label>
-                            <span id="distance"></span>
-                            <input type="range" min="1" max="100" value="30" class="form-control-range"
-                                   id="formControlRange">
-                        </div>
-                        <input id="compute_neighborhood_button" class="btn btn-dark" type="button"
-                               value="Display Neighborhood">
-                    </form>
->>>>>>> f4791939
-                </div>
-                <svg width="100" height="100" id="cell_legend"></svg>
-            </div>
-            <svg width="150" height="0" id="cell_legend"></svg>
-            <input id="refresh_colors" class="btn btn-secondary" type="button" value="Refresh Colors">
+
         </div>
-
     </div>
     <script src="../static/frontend/src/js/main.js"></script>
 {% endif %}
