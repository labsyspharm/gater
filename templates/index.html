<!doctype html>
<head>
    <meta content="utf-8" http-equiv="encoding">

    <!-- Styles -->
    <link rel="stylesheet" href="../static/frontend/src/css/main.css">
    <link rel="stylesheet" href="../static/frontend/src/css/viewer.css">

    <!-- Flask variables -->
    <script src="../static/frontend/src/js/services/passVariablesToFrontend.js" type="text/javascript"></script>
    <script type="text/javascript">
        //<!--@formatter:off-->
        const flaskVariables = passVariablesToFrontend({{data|tojson}});
        //<!--@formatter:on-->
    </script>

    <!-- Webpack -->
    <script src="../static/frontend/dist/vendor_bundle.js"></script>

    <!-- OpenSeadragon imports-->
    <script src="/static/external/openseadragon-bin-2.4.0/canvas-overlay-hd.js"></script>
    <script src="/static/external/openseadragon-bin-2.4.0/openseadragon-svg-overlay.js"></script>
    <script src="/static/external/openseadragon-bin-2.4.0/openseadragonrgb.js"></script>
    <script src="/static/external/openseadragon-bin-2.4.0/viaWebGL.js"></script>
    <script src="/static/external/openseadragon-bin-2.4.0/openSeadragonGL.js"></script>
    <script src="/static/external/openseadragon-bin-2.4.0/openseadragon-filtering.js"></script>

    <!-- Scripts -->
    <script src="../static/frontend/src/js/services/colorScheme.js"></script>
    <script src="../static/frontend/src/js/views/rainbow.js"></script>
    <script src="../static/frontend/src/js/services/dataLayer.js"></script>
    <script src="../static/frontend/src/js/views/channelList.js"></script>
    <script src="../static/frontend/src/js/views/csvGatingList.js"></script>
    <script src="../static/frontend/src/js/views/cellInformation.js"></script>
    <script src="../static/frontend/src/js/views/imageViewer.js"></script>
    <script src="../static/frontend/src/js/services/simpleEventHandler.js"></script>

    <title>CyCIF Viewer</title>
</head>

<body>
<nav id="topBar" class="navbar navbar-expand-sm navbar-light bg-light">
    <span id="title" class="navbar-brand mb-0 h1">CyCIF Viewer</span>
    <div class="collapse navbar-collapse" id="navbarSupportedContent">
        <ul class="navbar-nav mr-auto">
            <li class="nav-item dropdown">
                <span class="nav-link dropdown-toggle" id="navbarDropdown" role="button" data-toggle="dropdown"
                      aria-haspopup="true" aria-expanded="false">
                    Data Sources
                </span>
                <div class="dropdown-menu" aria-labelledby="navbarDropdown">
                    {% for datasource in data.datasources %}
                        <div class="row justify-content-between">
                            <div class="col-4 navbar-datasource">
                                <a class href="/{{ datasource }}">{{ datasource }}</a>
                            </div>
                            <div class="col-4 navbar-datasource-edit-button">
                                <div class="row datasource-edit-row">
                                    <a href="/edit_config/{{ datasource }}"><span class="fas fa-pencil-alt"></span></a>
                                    <a href="/delete/{{ datasource }}" class="delete-button"
                                       onclick="return confirm('Are you sure you want to delete this dataset?');"><span
                                            class="fas fa-trash"></span></a>
                                </div>
                            </div>
                        </div>
                    {% endfor %}
                </div>
            </li>
            <li class="nav-item">
                <a id="navbarUpload" class="nav-link" href="/upload_page">Upload</a>
            </li>
        </ul>
    </div>
</nav>
{% if data.datasource %}
    <div id="container" class="container">
        <div id="row" class="row">

            <div class="col-sm-3" id="channel_list_wrapper">
                <div id="lowRow1" class="row">
                    <div id="boxHeading1" class="col-auto mr-auto">
                        <span class="box-heading">Channels</span>
                    </div>
                    <div class="col-auto" id="selected-channels-header-div">
                        <span class="selected-channels-header" id="num-selected-channels">0</span>
                        <span class="selected-channels-header">of 4 (Max) Selected</span>
                    </div>
                </div>
                <div id="channel_list">
                    <div class="row">
                        <div class="col-auto">
                            <div class="lds-ellipsis" id="channel_list_loader">
                            </div>
                        </div>
                    </div>
                </div>
            </div>

            <div class="col-sm-7" id="openseadragon_wrapper">
                <div id="lowRow2" class="row">
                    <div id="boxHeading2" class="col-auto mr-auto">
                        <span class="box-heading">Viewer</span>
                    </div>
                </div>
                <div id="openseadragon">
                    <div class="row">
                        <div class="col-auto">
                            <div class="lds-ellipsis" id="openseadragon_loader">
                            </div>
                        </div>
                    </div>
                </div>
            </div>

            <div class="col-lg-3" id="csv_channel_list_wrapper">
                <div id="gating_download_panel">
                    <a id="gating_exit">&#10006;</a>
                    <label>Download gated channel ranges:
                        <span class="download_flex">
                            <input id="download_input1" type="text" autocomplete="false" spellcheck="false"
                                   value="{{ data.datasources[0] }}_gated_channel_ranges.csv">
                            <a id="download_gated_channel_ranges" class="download_button">&#8679;</a>
                        </span>
                    </label>
                    <label>Download gated cell encodings:
                        <span class="download_flex">
                            <input id="download_input2" type="text" autocomplete="false" spellcheck="false"
                                   value="{{ data.datasources[0] }}_gated_cell_encodings.csv">
                            <a id="download_gated_cell_encodings" class="download_button">&#8679;</a>
                        </span>
                    </label>
                </div>
                <div id="lowRow3" class="row">
                    <div id="boxHeading3" class="col-auto mr-auto">
                        <span class="box-heading">CSV Gating</span>
                    </div>

                    <div class="col-auto" id="download-gating-header-div">
                        <span id="gating_upload_arrow" class="selected-channels-header">&#8593;</span>
                        <form id="arrow-upload-form">
                            <input id="gating-upload-from-arrow" class="hidden" type="file">
                            <input type="hidden" id="upload-arrow-datasource" name="upload-arrow-datasource">
                        </form>
                        <span id="gating_download_icon" class="selected-channels-header">&#8595;</span>
                    </div>
                </div>

                <div id="csv_gating_list">
                    <div id="csv_gating_row" class="row">
                        <div class="col-auto">
                            <div class="lds-ellipsis" id="csv_gating_list_loader">
                                <div></div>
                                <div></div>
                                <div></div>
                                <div></div>
                            </div>
                        </div>
                    </div>
                    <div id="drag-and-drop-info">
                        <div class="d-flex justify-content-md-center align-items-center vh-100">
                            <span id="drag-and-drop-text">Drag and Drop A Gating CSV File</span>
                        </div>
                    </div>
                </div>
                <div id="gating_controls_panel">
                    <label>Draw outlines
                        <input id="gating_controls_outlines" type="checkbox" checked>
                    </label>
                </div>
                <!--svg width="150" height="0" id="cell_legend"></svg>
                <input id="refresh_colors" class="btn btn-secondary" type="button" value="Refresh Colors"-->
            </div>
<<<<<<< HEAD
            <div id="gating_controls_panel">
                <label>Outlines
                    <input id="gating_controls_outlines" type="checkbox" checked>
                </label>
                <label>Centroids
                    <input id="gating_controls_centroids" type="checkbox" checked>
                </label>
            </div>
        </div>
=======
>>>>>>> b3f2fb95

        </div>
    </div>
    <script src="../static/frontend/src/js/main.js"></script>
{% endif %}
</body><|MERGE_RESOLUTION|>--- conflicted
+++ resolved
@@ -170,7 +170,7 @@
                 <!--svg width="150" height="0" id="cell_legend"></svg>
                 <input id="refresh_colors" class="btn btn-secondary" type="button" value="Refresh Colors"-->
             </div>
-<<<<<<< HEAD
+
             <div id="gating_controls_panel">
                 <label>Outlines
                     <input id="gating_controls_outlines" type="checkbox" checked>
@@ -180,8 +180,6 @@
                 </label>
             </div>
         </div>
-=======
->>>>>>> b3f2fb95
 
         </div>
     </div>
