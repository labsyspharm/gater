--- conflicted
+++ resolved
@@ -50,19 +50,19 @@
                 </span>
                 <div class="dropdown-menu" aria-labelledby="navbarDropdown">
                     {% for datasource in data.datasources %}
-                    <div class="row justify-content-between">
-                        <div class="col-4 navbar-datasource">
-                            <a class href="/{{ datasource }}">{{ datasource }}</a>
-                        </div>
-                        <div class="col-4 navbar-datasource-edit-button">
-                            <div class="row datasource-edit-row">
-                                <a href="/edit_config/{{ datasource }}"><span class="fas fa-pencil-alt"></span></a>
-                                <a href="/delete/{{datasource}}" class="delete-button"
-                                   onclick="return confirm('Are you sure you want to delete this dataset?');"><span
-                                        class="fas fa-trash"></span></a>
+                        <div class="row justify-content-between">
+                            <div class="col-4 navbar-datasource">
+                                <a class href="/{{ datasource }}">{{ datasource }}</a>
+                            </div>
+                            <div class="col-4 navbar-datasource-edit-button">
+                                <div class="row datasource-edit-row">
+                                    <a href="/edit_config/{{ datasource }}"><span class="fas fa-pencil-alt"></span></a>
+                                    <a href="/delete/{{ datasource }}" class="delete-button"
+                                       onclick="return confirm('Are you sure you want to delete this dataset?');"><span
+                                            class="fas fa-trash"></span></a>
+                                </div>
                             </div>
                         </div>
-                    </div>
                     {% endfor %}
                 </div>
             </li>
@@ -76,16 +76,6 @@
     <div id="container" class="container">
         <div id="row" class="row">
 
-<<<<<<< HEAD
-        <div class="col-sm-3" id="channel_list_wrapper">
-            <div id="lowRow1" class="row">
-                <div id="boxHeading1" class="col-auto mr-auto">
-                    <span class="box-heading">Channels</span>
-                </div>
-                <div class="col-auto" id="selected-channels-header-div">
-                    <span class="selected-channels-header" id="num-selected-channels">0</span>
-                    <span class="selected-channels-header">of 4 (Max) Selected</span>
-=======
             <div class="col-sm-3" id="channel_list_wrapper">
                 <div id="lowRow1" class="row">
                     <div id="boxHeading1" class="col-auto mr-auto">
@@ -95,7 +85,6 @@
                         <span class="selected-channels-header" id="num-selected-channels">0</span>
                         <span class="selected-channels-header">of 4 (Max) Selected</span>
                     </div>
->>>>>>> e47e967e
                 </div>
                 <div id="channel_list">
                     <div class="row">
@@ -107,18 +96,6 @@
                 </div>
             </div>
 
-<<<<<<< HEAD
-        <div class="col-sm-7" id="openseadragon_wrapper">
-            <div id="lowRow2" class="row">
-                <div id="boxHeading2" class="col-auto mr-auto">
-                    <span class="box-heading">Viewer</span>
-                </div>
-            </div>
-            <div id="openseadragon">
-                <div class="row">
-                    <div class="col-auto">
-                        <div class="lds-ellipsis" id="openseadragon_loader">
-=======
             <div class="col-sm-7" id="openseadragon_wrapper">
                 <div id="lowRow2" class="row">
                     <div id="boxHeading2" class="col-auto mr-auto">
@@ -130,107 +107,69 @@
                         <div class="col-auto">
                             <div class="lds-ellipsis" id="openseadragon_loader">
                             </div>
->>>>>>> e47e967e
                         </div>
                     </div>
                 </div>
             </div>
 
-<<<<<<< HEAD
-        <div class="col-lg-3" id="csv_channel_list_wrapper">
-            <div id="gating_download_panel">
-                <a id="gating_exit">&#10006;</a>
-                <label>Download gated channel ranges:
-                    <span class="download_flex">
+            <div class="col-lg-3" id="csv_channel_list_wrapper">
+                <div id="gating_download_panel">
+                    <a id="gating_exit">&#10006;</a>
+                    <label>Download gated channel ranges:
+                        <span class="download_flex">
                             <input id="download_input1" type="text" autocomplete="false" spellcheck="false"
                                    value="{{ data.datasources[0] }}_gated_channel_ranges.csv">
                             <a id="download_gated_channel_ranges" class="download_button">&#8679;</a>
                         </span>
-                </label>
-                <label>Download gated cell encodings:
-                    <span class="download_flex">
+                    </label>
+                    <label>Download gated cell encodings:
+                        <span class="download_flex">
                             <input id="download_input2" type="text" autocomplete="false" spellcheck="false"
                                    value="{{ data.datasources[0] }}_gated_cell_encodings.csv">
                             <a id="download_gated_cell_encodings" class="download_button">&#8679;</a>
                         </span>
-                </label>
-            </div>
-            <div id="lowRow3" class="row">
-                <div id="boxHeading3" class="col-auto mr-auto">
-                    <span class="box-heading">CSV Gating</span>
+                    </label>
+                </div>
+                <div id="lowRow3" class="row">
+                    <div id="boxHeading3" class="col-auto mr-auto">
+                        <span class="box-heading">CSV Gating</span>
+                    </div>
+
+                    <div class="col-auto" id="download-gating-header-div">
+                        <span id="gating_upload_arrow" class="selected-channels-header">&#8593;</span>
+                        <form id="arrow-upload-form">
+                            <input id="gating-upload-from-arrow" class="hidden" type="file">
+                            <input type="hidden" id="upload-arrow-datasource" name="upload-arrow-datasource">
+                        </form>
+                        <span id="gating_download_icon" class="selected-channels-header">&#8595;</span>
+                    </div>
                 </div>
 
-                <div class="col-auto" id="download-gating-header-div">
-                    <span id="gating_upload_arrow" class="selected-channels-header">&#8593;</span>
-                    <form id="arrow-upload-form">
-                        <input id="gating-upload-from-arrow" class="hidden" type="file">
-                        <input type="hidden" id="upload-arrow-datasource" name="upload-arrow-datasource">
-                    </form>
-                    <span id="gating_download_icon" class="selected-channels-header">&#8595;</span>
-=======
-            <div class="col-sm-2" id="cell_wrapper">
-                <span id="cell_label">Cell Information</span>
-                <div id="cell_display">
-                    <div class="row align-items-center">
-                        <div class="col">
-                            <span id="cell_icon" class="fas fa-disease"></span>
+                <div id="csv_gating_list">
+                    <div id="csv_gating_row" class="row">
+                        <div class="col-auto">
+                            <div class="lds-ellipsis" id="csv_gating_list_loader">
+                                <div></div>
+                                <div></div>
+                                <div></div>
+                                <div></div>
+                            </div>
                         </div>
                     </div>
-                    <div class="row">
-                        <div class="col">
-                            <span id="phenotype_label">Phenotype:</span>
-                            <span id="phenotype"></span>
+                    <div id="drag-and-drop-info">
+                        <div class="d-flex justify-content-md-center align-items-center vh-100">
+                            <span id="drag-and-drop-text">Drag and Drop A Gating CSV File</span>
                         </div>
                     </div>
                 </div>
-                <div class="row">
-                    <div class="col">
-                        <form>
-                            <div class="form-group" id="neighborhood_form">
-                                <label for="formControlRange">Max Distance:</label>
-                                <span id="distance"></span>
-                                <input type="range" min="1" max="100" value="30" class="form-control-range"
-                                       id="formControlRange">
-                            </div>
-                            <input id="compute_neighborhood_button" class="btn btn-dark" type="button"
-                                   value="Display Neighborhood">
-                        </form>
-                    </div>
-                    <svg width="100" height="100" id="cell_legend"></svg>
->>>>>>> e47e967e
+                <div id="gating_controls_panel">
+                    <label>Draw outlines
+                        <input id="gating_controls_outlines" type="checkbox" checked>
+                    </label>
                 </div>
-                <svg width="150" height="0" id="cell_legend"></svg>
-                <input id="refresh_colors" class="btn btn-secondary" type="button" value="Refresh Colors">
+                <!--svg width="150" height="0" id="cell_legend"></svg>
+                <input id="refresh_colors" class="btn btn-secondary" type="button" value="Refresh Colors"-->
             </div>
-<<<<<<< HEAD
-
-            <div id="csv_gating_list">
-                <div id="csv_gating_row" class="row">
-                    <div class="col-auto">
-                        <div class="lds-ellipsis" id="csv_gating_list_loader">
-                            <div></div>
-                            <div></div>
-                            <div></div>
-                            <div></div>
-                        </div>
-                    </div>
-                </div>
-                <div id="drag-and-drop-info">
-                    <div class="d-flex justify-content-md-center align-items-center vh-100">
-                        <span id="drag-and-drop-text">Drag and Drop A Gating CSV File</span>
-                    </div>
-                </div>
-            </div>
-            <div id="gating_controls_panel">
-                <label>Draw outlines
-                    <input id="gating_controls_outlines" type="checkbox" checked>
-                </label>
-            </div>
-            <!--svg width="150" height="0" id="cell_legend"></svg>
-            <input id="refresh_colors" class="btn btn-secondary" type="button" value="Refresh Colors"-->
-        </div>
-=======
->>>>>>> e47e967e
 
         </div>
     </div>
