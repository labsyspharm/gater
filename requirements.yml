--- conflicted
+++ resolved
@@ -15,11 +15,5 @@
   - zarr
   - pip
   - pip:
-<<<<<<< HEAD
-      - pyvips==2.1.8
       - opencv-python==4.4.0.*
-=======
-      - opencv-python==4.4.0.*
-      - ome-types==0.2.0
-
->>>>>>> 9d82eb35
+      - ome-types==0.2.0