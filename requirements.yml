--- conflicted
+++ resolved
@@ -1,25 +1,6 @@
 channels:
   - conda-forge
 dependencies:
-<<<<<<< HEAD
-- Flask=1.1.2
-- numpy
-- orjson
-- pandas
-- pillow=7.0.0
-- requests
-- scikit-learn=0.20.2
-- scikit-image=0.14.2
-- scipy
-- tifffile
-- waitress
-- pip
-- pip:
-  - pyvips==2.1.8
-  - opencv-python==4.4.0.*
-<<<<<<< HEAD
-=======
-=======
   - Flask=1.1.2
   - numpy
   - orjson
@@ -34,8 +15,4 @@
   - zarr
   - pip
   - pip:
-      - opencv-python==4.4.0.*
->>>>>>> 2ec1fe71
-
-
->>>>>>> b442f31e25f33f6fd7adcae80b42cc97aa21f53b+      - opencv-python==4.4.0.*