--- conflicted
+++ resolved
@@ -11,18 +11,9 @@
   - scikit-image=0.14.2
   - scipy
   - tifffile
-<<<<<<< HEAD
-  - umap-learn
-  - pip
-  - pip:
-      - pynndescent==0.4.8
-      - pyvips==2.1.8
-      - opencv-python==4.2.0.*
-=======
   - pip
   - pip:
       - pyvips
       - opencv-python==4.4.0.*
->>>>>>> e057346b
       - orjson==3.3.0
       - scimap==0.1.11