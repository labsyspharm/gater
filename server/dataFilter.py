from sklearn.neighbors import BallTree
import numpy as np
import pandas as pd
from skimage import color
import requests
import json
import os
from pathlib import Path
from skimage.io import imread

import time
import pickle
import tifffile as tf
from PIL import Image
import re
import zarr

ball_tree = None
database = None
source = None
config = None
seg = None
channels = None


def init(datasource):
    load_ball_tree(datasource)


def load_db(datasource, reload=False):
    global database
    global source
    global config
    global seg
    global channels

    if source is datasource and database is not None and reload is False:
        return
    load_config()
    if reload:
        load_ball_tree(datasource, reload=reload)
    csvPath = "." + config[datasource]['featureData'][0]['src']
<<<<<<< HEAD
    index_col = None
    if 'idField' in config[datasource]['featureData'][0]:
        idField = config[datasource]['featureData'][0]['idField']
        if idField != 'none' and idField is not None:
            index_col = idField
=======
>>>>>>> 4b02e36e
    database = pd.read_csv(csvPath)
    database['id'] = database.index
    database = database.replace(-np.Inf, 0)
    source = datasource
    seg = zarr.load(config[datasource]['segmentation'])
    channel_io = tf.TiffFile(config[datasource]['channelFile'], is_ome=False)
    channels = zarr.open(channel_io.series[0].aszarr())


def load_config():
    config_json_path = Path("static/data") / "config.json"
    global config
    with open(config_json_path, "r+") as configJson:
        config = json.load(configJson)


def load_ball_tree(datasource, reload=False):
    global ball_tree
    global database
    global config
    if datasource != source:
        load_db(datasource)
    pickled_kd_tree_path = str(Path(os.path.join(os.getcwd())) / "static" / "data" / datasource / "ball_tree.pickle")
    if os.path.isfile(pickled_kd_tree_path) and reload is False:
        print("Pickled KD Tree Exists, Loading")
        ball_tree = pickle.load(open(pickled_kd_tree_path, "rb"))
    else:
        print("Creating KD Tree")
        xCoordinate = config[datasource]['featureData'][0]['xCoordinate']
        print('X', xCoordinate)
        yCoordinate = config[datasource]['featureData'][0]['yCoordinate']
        csvPath = "." + config[datasource]['featureData'][0]['src']
        raw_data = pd.read_csv(csvPath)
        points = pd.DataFrame({'x': raw_data[xCoordinate], 'y': raw_data[yCoordinate]})
        ball_tree = BallTree(points, metric='euclidean')
        pickle.dump(ball_tree, open(pickled_kd_tree_path, 'wb'))


def query_for_closest_cell(x, y, datasource):
    global database
    global source
    global ball_tree
    if datasource != source:
        load_ball_tree(datasource)
    distance, index = ball_tree.query([[x, y]], k=1)
    if distance == np.inf:
        return {}
    #         Nothing found
    else:
        try:
            row = database.iloc[index[0]]
            obj = row.to_dict(orient='records')[0]
            obj['id'] = str(index[0][0])
            if 'phenotype' not in obj:
                obj['phenotype'] = ''
            return obj
        except:
            return {}


def get_row(row, datasource):
    global database
    global source
    global ball_tree
    if datasource != source:
        load_ball_tree(datasource)
    obj = database.loc[[row]].to_dict(orient='records')[0]
    obj['id'] = row
    return obj


def get_channel_names(datasource, shortnames=True):
    global database
    global source
    if datasource != source:
        load_ball_tree(datasource)
    if shortnames:
        channel_names = [channel['name'] for channel in config[datasource]['imageData'][1:]]
    else:
        channel_names = [channel['fullname'] for channel in config[datasource]['imageData'][1:]]
    return channel_names


def get_phenotypes(datasource):
    global database
    global source
    global config
    try:
        phenotype_field = config[datasource]['featureData'][0]['phenotype']
    except KeyError:
        phenotype_field = 'phenotype'
    except TypeError:
        phenotype_field = 'phenotype'

    if datasource != source:
        load_ball_tree(datasource)
    if phenotype_field in database.columns:
        return database[phenotype_field].unique().tolist()
    else:
        return ['']


def get_neighborhood(x, y, datasource, r=100, fields=None):
    global database
    global source
    global ball_tree
    if datasource != source:
        load_ball_tree(datasource)
    index = ball_tree.query_radius([[x, y]], r=r)
    neighbors = index[0]
    try:
        if fields and len(fields) > 0:
            fields.append('id') if 'id' not in fields else fields
            if len(fields) > 1:
                neighborhood = database.iloc[neighbors][fields].to_dict(orient='records')
            else:
                neighborhood = database.iloc[neighbors][fields].to_dict()
        else:
            neighborhood = database.iloc[neighbors].to_dict(orient='records')

        return neighborhood
    except:
        return {}


def get_number_of_cells_in_circle(x, y, datasource, r):
    global source
    global ball_tree
    if datasource != source:
        load_ball_tree(datasource)
    index = ball_tree.query_radius([[x, y]], r=r)
    try:
        return len(index[0])
    except:
        return 0


def get_color_scheme(datasource, refresh):
    color_scheme_path = str(
        Path(os.path.join(os.getcwd())) / "static" / "data" / datasource / "color_scheme.pickle")
    if refresh == False:
        if os.path.isfile(color_scheme_path):
            print("Color Scheme Exists, Loading")
            color_scheme = pickle.load(open(color_scheme_path, "rb"))
            return color_scheme
    phenotypes = get_phenotypes(datasource)
    payload = {
        'hueFilters': [],
        'lightnessRange': ["25", "85"],
        'startPalette': [[75, 25, 75]],
        'weights': {'ciede2000': 1, 'nameDifference': 0, 'nameUniqueness': 0, 'pairPreference': 0},
        'paletteSize': len(phenotypes)
    }
    now = time.time()
    r = requests.post("http://vrl.cs.brown.edu/color/makePalette",
                      data=json.dumps(payload), allow_redirects=True)
    print((now - time.time()), 'seconds to fetch')
    palette = r.json()['palette']
    rgb_palette = [
        np.array(color.lab2rgb(np.reshape(elem, (1, 1, 3)).astype(float)) * 255, dtype=int).flatten().tolist() for
        elem in palette]
    color_scheme = {}
    for i in range(len(rgb_palette)):
        color_scheme[phenotypes[i]] = {}
        color_scheme[phenotypes[i]]['rgb'] = rgb_palette[i]
        color_scheme[phenotypes[i]]['hex'] = '%02x%02x%02x' % tuple(rgb_palette[i])

    pickle.dump(color_scheme, open(color_scheme_path, 'wb'))
    return color_scheme


def get_rect_cells(datasource, rect, channels):
    global database
    global source
    global ball_tree

    # Load if not loaded
    if datasource != source:
        load_ball_tree(datasource)

    # Query
    index = ball_tree.query_radius([[rect[0], rect[1]]], r=rect[2])
    print('Query size:', len(index[0]))
    neighbors = index[0]
    try:
        neighborhood = []
        for neighbor in neighbors:
            row = database.iloc[[neighbor]]
            obj = row.to_dict(orient='records')[0]
            obj['id'] = str(neighbor)
            if 'phenotype' not in obj:
                obj['phenotype'] = ''
            neighborhood.append(obj)
        return neighborhood
    except:
        return {}


def get_gated_cells(datasource, gates):
    global database
    global source
    global ball_tree

    # Load if not loaded
    if datasource != source:
        load_ball_tree(datasource)

    query_string = ''
    for key, value in gates.items():
        if query_string != '':
            query_string += ' and '
        query_string += str(value[0]) + ' < ' + key + ' < ' + str(value[1])
    if query_string == None or query_string == "":
        return []
    query = database.query(query_string)[['id']].to_dict(orient='records')
    return query


def download_gating_csv(datasource, gates, channels):
    global database
    global source
    global ball_tree

    # Load if not loaded
    if datasource != source:
        load_ball_tree(datasource)

    query_string = ''
    columns = []
    for key, value in gates.items():
        columns.append(key)
        if query_string != '':
            query_string += ' and '
        query_string += str(value[0]) + ' < ' + key + ' < ' + str(value[1])
    ids = database.query(query_string)[['id']].to_numpy().flatten()
    if 'idField' in config[datasource]['featureData'][0]:
        idField = config[datasource]['featureData'][0]['idField']
    else:
        idField = "CellID"
    columns.append(idField)

    csv = database.copy()

    csv[idField] = database['id']
    for channel in channels:
        if channel in gates:
            csv.loc[csv[idField].isin(ids), key] = 1
            csv.loc[~csv[idField].isin(ids), key] = 0
        else:
            csv[channel] = 0

    return csv


def download_gates(datasource, gates, channels):
    global database
    global source
    global ball_tree

    # Load if not loaded
    if datasource != source:
        load_ball_tree(datasource)
    arr = []
    for key, value in channels.items():
        arr.append([key, value[0], value[1]])
    csv = pd.DataFrame(arr)
    csv.columns = ['channel', 'gate_start', 'gate_end']
    csv['gate_active'] = False
    for channel in gates:
        csv.loc[csv['channel'] == channel, 'gate_active'] = True
        csv.loc[csv['channel'] == channel, 'gate_start'] = gates[channel][0]
        csv.loc[csv['channel'] == channel, 'gate_end'] = gates[channel][1]
    return csv


def get_database_description(datasource):
    global database
    global source
    global ball_tree

    # Load if not loaded
    if datasource != source:
        load_ball_tree(datasource)
    description = database.describe().to_dict()
    for column in description:
        [hist, bin_edges] = np.histogram(database[column].to_numpy(), bins=50, density=True)
        midpoints = (bin_edges[1:] + bin_edges[:-1]) / 2
        description[column]['histogram'] = {}
        dat = []
        for i in range(len(hist)):
            obj = {}
            obj['x'] = midpoints[i]
            obj['y'] = hist[i]
            dat.append(obj)
        description[column]['histogram'] = dat
<<<<<<< HEAD
    return description
=======
    return description


def generate_zarr_png(datasource, channel, level, tile):
    if config is None:
        load_db(datasource)
    global segmentation_data
    global channels
    global seg
    [tx, ty] = tile.replace('.png', '').split('_')
    tx = int(tx)
    ty = int(ty)
    level = int(level)
    tilesize = 1024
    ix = tx * tilesize
    iy = ty * tilesize
    segmentation = False
    try:
        channel_num = int(re.match(r".*(\d+)", channel).groups()[0])
    except AttributeError:
        segmentation = True

    if segmentation:
        tile = seg[level][iy:iy + tilesize, ix:ix + tilesize]
    else:
        if isinstance(channels, zarr.Array):
            tile = channels[channel_num, iy:iy + tilesize, ix:ix + tilesize]
        else:
            tile = channels[level][channel_num, iy:iy + tilesize, ix:ix + tilesize]



    tile = np.ascontiguousarray(tile, dtype='uint32')
    png = tile.view('uint8').reshape(tile.shape + (-1,))[..., [2, 1, 0]]
    return png


def convertOmeTiff(filePath, channelFilePath=None, dataDirectory=None, isLabelImg=False):
    channel_info = {}
    channelNames = []
    if isLabelImg == False:
        channel_io = tf.TiffFile(str(filePath), is_ome=False)
        channels = zarr.open(channel_io.series[0].aszarr())
        if isinstance(channels, zarr.Array):
            channel_info['maxLevel'] = 1
            shape = channels.shape
        else:
            channel_info['maxLevel'] = len(channels)
            shape = channels[0].shape
        channel_info['height'] = shape[1]
        channel_info['width'] = shape[2]
        channel_info['num_channels'] = shape[0]
        for i in range(shape[0]):
            channelName = re.sub(r'\.ome|\.tiff|\.tif|\.png', '', filePath.name) + "_" + str(i)
            channelNames.append(channelName)
        channel_info['channel_names'] = channelNames
        return channel_info
    else:
        channel_io = tf.TiffFile(str(channelFilePath), is_ome=False)
        channels = zarr.open(channel_io.series[0].aszarr())
        seg = tf.imread(filePath, is_ome=False)
        directory = Path(dataDirectory + "/" + filePath.name + ".zarr")
        store = zarr.DirectoryStore(directory)
        g = zarr.group(store=store, overwrite=True)
        if isinstance(channels, zarr.Array):
            data = zarr.array(seg)
            chunks = channels.chunks
            chunks = (chunks[-2], chunks[-1])
            g.create_dataset('0', data=data, shape=seg.shape, chunks=chunks, dtype=seg.dtype)
        else:
            for i in range(len(channels)):
                shape = channels[i].shape
                shape = (shape[-2], shape[-1])
                chunks = channels[i].chunks
                chunks = (chunks[-2], chunks[-1])
                data = seg
                print(shape)
                data = np.array(Image.fromarray(data).resize((shape[-1], shape[-2]), Image.NEAREST))
                print(np.shape(data))
                data = zarr.array(data)
                g.create_dataset(str(i), data=data, shape=shape, chunks=chunks, dtype=seg.dtype)
        return {'segmentation': str(directory)}
>>>>>>> 4b02e36e
<|MERGE_RESOLUTION|>--- conflicted
+++ resolved
@@ -40,14 +40,11 @@
     if reload:
         load_ball_tree(datasource, reload=reload)
     csvPath = "." + config[datasource]['featureData'][0]['src']
-<<<<<<< HEAD
     index_col = None
     if 'idField' in config[datasource]['featureData'][0]:
         idField = config[datasource]['featureData'][0]['idField']
         if idField != 'none' and idField is not None:
             index_col = idField
-=======
->>>>>>> 4b02e36e
     database = pd.read_csv(csvPath)
     database['id'] = database.index
     database = database.replace(-np.Inf, 0)
@@ -100,7 +97,6 @@
         try:
             row = database.iloc[index[0]]
             obj = row.to_dict(orient='records')[0]
-            obj['id'] = str(index[0][0])
             if 'phenotype' not in obj:
                 obj['phenotype'] = ''
             return obj
@@ -343,9 +339,6 @@
             obj['y'] = hist[i]
             dat.append(obj)
         description[column]['histogram'] = dat
-<<<<<<< HEAD
-    return description
-=======
     return description
 
 
@@ -375,8 +368,6 @@
             tile = channels[channel_num, iy:iy + tilesize, ix:ix + tilesize]
         else:
             tile = channels[level][channel_num, iy:iy + tilesize, ix:ix + tilesize]
-
-
 
     tile = np.ascontiguousarray(tile, dtype='uint32')
     png = tile.view('uint8').reshape(tile.shape + (-1,))[..., [2, 1, 0]]
@@ -427,5 +418,4 @@
                 print(np.shape(data))
                 data = zarr.array(data)
                 g.create_dataset(str(i), data=data, shape=shape, chunks=chunks, dtype=seg.dtype)
-        return {'segmentation': str(directory)}
->>>>>>> 4b02e36e
+        return {'segmentation': str(directory)}