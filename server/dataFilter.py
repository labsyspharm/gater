from sklearn.neighbors import BallTree
import numpy as np
import pandas as pd
from skimage import color
import requests
import json
import os
from pathlib import Path
from skimage.io import imread

import time
import pickle
import tifffile as tf
from PIL import Image
import re
import zarr

ball_tree = None
database = None
source = None
config = None
seg = None
channels = None


def init(datasource):
    load_ball_tree(datasource)


def load_db(datasource, reload=False):
    global database
    global source
    global config
    global seg
    global channels

    if source is datasource and database is not None and reload is False:
        return
    load_config()
    if reload:
        load_ball_tree(datasource, reload=reload)
    csvPath = "." + config[datasource]['featureData'][0]['src']
    index_col = None
    if 'idField' in config[datasource]['featureData'][0]:
        idField = config[datasource]['featureData'][0]['idField']
        if idField != 'none' and idField is not None:
            index_col = idField
    database = pd.read_csv(csvPath)
    database['id'] = database.index
    database = database.replace(-np.Inf, 0)
    source = datasource
    seg = zarr.load(config[datasource]['segmentation'])
    channel_io = tf.TiffFile(config[datasource]['channelFile'], is_ome=False)
    channels = zarr.open(channel_io.series[0].aszarr())


def load_config():
    config_json_path = Path("static/data") / "config.json"
    global config
    with open(config_json_path, "r+") as configJson:
        config = json.load(configJson)


def load_ball_tree(datasource, reload=False):
    global ball_tree
    global database
    global config
    if datasource != source:
        load_db(datasource)
    pickled_kd_tree_path = str(Path(os.path.join(os.getcwd())) / "static" / "data" / datasource / "ball_tree.pickle")
    if os.path.isfile(pickled_kd_tree_path) and reload is False:
        print("Pickled KD Tree Exists, Loading")
        ball_tree = pickle.load(open(pickled_kd_tree_path, "rb"))
    else:
        print("Creating KD Tree")
        xCoordinate = config[datasource]['featureData'][0]['xCoordinate']
        print('X', xCoordinate)
        yCoordinate = config[datasource]['featureData'][0]['yCoordinate']
        csvPath = "." + config[datasource]['featureData'][0]['src']
        raw_data = pd.read_csv(csvPath)
        points = pd.DataFrame({'x': raw_data[xCoordinate], 'y': raw_data[yCoordinate]})
        ball_tree = BallTree(points, metric='euclidean')
        pickle.dump(ball_tree, open(pickled_kd_tree_path, 'wb'))


def query_for_closest_cell(x, y, datasource):
    global database
    global source
    global ball_tree
    if datasource != source:
        load_ball_tree(datasource)
    distance, index = ball_tree.query([[x, y]], k=1)
    if distance == np.inf:
        return {}
    #         Nothing found
    else:
        try:
            row = database.iloc[index[0]]
            obj = row.to_dict(orient='records')[0]
            if 'phenotype' not in obj:
                obj['phenotype'] = ''
            return obj
        except:
            return {}


def get_row(row, datasource):
    global database
    global source
    global ball_tree
    if datasource != source:
        load_ball_tree(datasource)
    obj = database.loc[[row]].to_dict(orient='records')[0]
    obj['id'] = row
    return obj


def get_channel_names(datasource, shortnames=True):
    global database
    global source
    if datasource != source:
        load_ball_tree(datasource)
    if shortnames:
        channel_names = [channel['name'] for channel in config[datasource]['imageData'][1:]]
    else:
        channel_names = [channel['fullname'] for channel in config[datasource]['imageData'][1:]]
    return channel_names


def get_channel_cells(datasource, channels):
    global database
    global source
    global ball_tree

    range = [0, 65536]

    # Load if not loaded
    if datasource != source:
        load_ball_tree(datasource)

    query_string = ''
    for c in channels:
        if query_string != '':
            query_string += ' and '
        query_string += str(range[0]) + ' < ' + c + ' < ' + str(range[1])
    if query_string == None or query_string == "":
        return []
    query = database.query(query_string)[['id']].to_dict(orient='records')
    return query


def get_phenotypes(datasource):
    global database
    global source
    global config
    try:
        phenotype_field = config[datasource]['featureData'][0]['phenotype']
    except KeyError:
        phenotype_field = 'phenotype'
    except TypeError:
        phenotype_field = 'phenotype'

    if datasource != source:
        load_ball_tree(datasource)
    if phenotype_field in database.columns:
        return database[phenotype_field].unique().tolist()
    else:
        return ['']


def get_neighborhood(x, y, datasource, r=100, fields=None):
    global database
    global source
    global ball_tree
    if datasource != source:
        load_ball_tree(datasource)
    index = ball_tree.query_radius([[x, y]], r=r)
    neighbors = index[0]
    try:
        if fields and len(fields) > 0:
            fields.append('id') if 'id' not in fields else fields
            if len(fields) > 1:
                neighborhood = database.iloc[neighbors][fields].to_dict(orient='records')
            else:
                neighborhood = database.iloc[neighbors][fields].to_dict()
        else:
            neighborhood = database.iloc[neighbors].to_dict(orient='records')

        return neighborhood
    except:
        return {}


def get_number_of_cells_in_circle(x, y, datasource, r):
    global source
    global ball_tree
    if datasource != source:
        load_ball_tree(datasource)
    index = ball_tree.query_radius([[x, y]], r=r)
    try:
        return len(index[0])
    except:
        return 0


def get_color_scheme(datasource, refresh):
    color_scheme_path = str(
        Path(os.path.join(os.getcwd())) / "static" / "data" / datasource / "color_scheme.pickle")
    if refresh == False:
        if os.path.isfile(color_scheme_path):
            print("Color Scheme Exists, Loading")
            color_scheme = pickle.load(open(color_scheme_path, "rb"))
            return color_scheme
    phenotypes = get_phenotypes(datasource)
    payload = {
        'hueFilters': [],
        'lightnessRange': ["25", "85"],
        'startPalette': [[75, 25, 75]],
        'weights': {'ciede2000': 1, 'nameDifference': 0, 'nameUniqueness': 0, 'pairPreference': 0},
        'paletteSize': len(phenotypes)
    }
    now = time.time()
    r = requests.post("http://vrl.cs.brown.edu/color/makePalette",
                      data=json.dumps(payload), allow_redirects=True)
    print((now - time.time()), 'seconds to fetch')
    palette = r.json()['palette']
    rgb_palette = [
        np.array(color.lab2rgb(np.reshape(elem, (1, 1, 3)).astype(float)) * 255, dtype=int).flatten().tolist() for
        elem in palette]
    color_scheme = {}
    for i in range(len(rgb_palette)):
        color_scheme[phenotypes[i]] = {}
        color_scheme[phenotypes[i]]['rgb'] = rgb_palette[i]
        color_scheme[phenotypes[i]]['hex'] = '%02x%02x%02x' % tuple(rgb_palette[i])

    pickle.dump(color_scheme, open(color_scheme_path, 'wb'))
    return color_scheme


def get_rect_cells(datasource, rect, channels):
    global database
    global source
    global ball_tree

    # Load if not loaded
    if datasource != source:
        load_ball_tree(datasource)

    # Query
    index = ball_tree.query_radius([[rect[0], rect[1]]], r=rect[2])
    print('Query size:', len(index[0]))
    neighbors = index[0]
    try:
        neighborhood = []
        for neighbor in neighbors:
            row = database.iloc[[neighbor]]
            obj = row.to_dict(orient='records')[0]
            obj['id'] = str(neighbor)
            if 'phenotype' not in obj:
                obj['phenotype'] = ''
            neighborhood.append(obj)
        return neighborhood
    except:
        return {}


def get_gated_cells(datasource, gates):
    global database
    global source
    global ball_tree

    # Load if not loaded
    if datasource != source:
        load_ball_tree(datasource)

    query_string = ''
    for key, value in gates.items():
        if query_string != '':
            query_string += ' and '
        query_string += str(value[0]) + ' < ' + key + ' < ' + str(value[1])
    if query_string == None or query_string == "":
        return []
    query = database.query(query_string)[['id']].to_dict(orient='records')
    return query


def download_gating_csv(datasource, gates, channels):
    global database
    global source
    global ball_tree

    # Load if not loaded
    if datasource != source:
        load_ball_tree(datasource)

    query_string = ''
    columns = []
    for key, value in gates.items():
        columns.append(key)
        if query_string != '':
            query_string += ' and '
        query_string += str(value[0]) + ' < ' + key + ' < ' + str(value[1])
    ids = database.query(query_string)[['id']].to_numpy().flatten()
    if 'idField' in config[datasource]['featureData'][0]:
        idField = config[datasource]['featureData'][0]['idField']
    else:
        idField = "CellID"
    columns.append(idField)

    csv = database.copy()

    csv[idField] = database['id']
    for channel in channels:
        if channel in gates:
            csv.loc[csv[idField].isin(ids), key] = 1
            csv.loc[~csv[idField].isin(ids), key] = 0
        else:
            csv[channel] = 0

    return csv


def download_gates(datasource, gates, channels):
    global database
    global source
    global ball_tree

    # Load if not loaded
    if datasource != source:
        load_ball_tree(datasource)
    arr = []
    for key, value in channels.items():
        arr.append([key, value[0], value[1]])
    csv = pd.DataFrame(arr)
    csv.columns = ['channel', 'gate_start', 'gate_end']
    csv['gate_active'] = False
    for channel in gates:
        csv.loc[csv['channel'] == channel, 'gate_active'] = True
        csv.loc[csv['channel'] == channel, 'gate_start'] = gates[channel][0]
        csv.loc[csv['channel'] == channel, 'gate_end'] = gates[channel][1]
    return csv


def get_database_description(datasource):
    global database
    global source
    global ball_tree

    # Load if not loaded
    if datasource != source:
        load_ball_tree(datasource)
    description = database.describe().to_dict()
    for column in description:
        [hist, bin_edges] = np.histogram(database[column].to_numpy(), bins=50, density=True)
        midpoints = (bin_edges[1:] + bin_edges[:-1]) / 2
        description[column]['histogram'] = {}
        dat = []
        for i in range(len(hist)):
            obj = {}
            obj['x'] = midpoints[i]
            obj['y'] = hist[i]
            dat.append(obj)
        description[column]['histogram'] = dat
    return description


def generate_zarr_png(datasource, channel, level, tile):
    if config is None:
        load_db(datasource)
    global segmentation_data
    global channels
    global seg
    [tx, ty] = tile.replace('.png', '').split('_')
    tx = int(tx)
    ty = int(ty)
    level = int(level)
    tile_width = config[datasource]['tileWidth']
    tile_height = config[datasource]['tileHeight']
    ix = tx * tile_width
    iy = ty * tile_height
    segmentation = False
    try:
        channel_num = int(re.match(r".*(\d+)", channel).groups()[0])
    except AttributeError:
        segmentation = True
    if segmentation:
        tile = seg[level][iy:iy + tile_height, ix:ix + tile_width]
    else:
        if isinstance(channels, zarr.Array):
            tile = channels[channel_num, iy:iy + tile_height, ix:ix + tile_width]
        else:
<<<<<<< HEAD
            tile = channels[level][channel_num, iy:iy + tilesize, ix:ix + tilesize]
=======
            tile = channels[level][channel_num, iy:iy + tile_height, ix:ix + tile_width]
>>>>>>> 3dafe2ea

    tile = np.ascontiguousarray(tile, dtype='uint32')
    png = tile.view('uint8').reshape(tile.shape + (-1,))[..., [2, 1, 0]]
    return png


def convertOmeTiff(filePath, channelFilePath=None, dataDirectory=None, isLabelImg=False):
    channel_info = {}
    channelNames = []
    if isLabelImg == False:
        channel_io = tf.TiffFile(str(filePath), is_ome=False)
        channels = zarr.open(channel_io.series[0].aszarr())
        if isinstance(channels, zarr.Array):
            channel_info['maxLevel'] = 1
            chunks = channels.chunks
            shape = channels.shape
        else:
            channel_info['maxLevel'] = len(channels)
            shape = channels[0].shape
            chunks = channels[0].chunks
        chunks = (chunks[-2], chunks[-1])
        channel_info['tileHeight'] = chunks[0]
        channel_info['tileWidth'] = chunks[1]
        channel_info['height'] = shape[1]
        channel_info['width'] = shape[2]
        channel_info['num_channels'] = shape[0]
        for i in range(shape[0]):
            channelName = re.sub(r'\.ome|\.tiff|\.tif|\.png', '', filePath.name) + "_" + str(i)
            channelNames.append(channelName)
        channel_info['channel_names'] = channelNames
        return channel_info
    else:
        channel_io = tf.TiffFile(str(channelFilePath), is_ome=False)
        channels = zarr.open(channel_io.series[0].aszarr())
        seg = tf.imread(filePath, is_ome=False)
        directory = Path(dataDirectory + "/" + filePath.name + ".zarr")
        store = zarr.DirectoryStore(directory)
        g = zarr.group(store=store, overwrite=True)
        if isinstance(channels, zarr.Array):
            data = zarr.array(seg)
            chunks = channels.chunks
            chunks = (chunks[-2], chunks[-1])
            g.create_dataset('0', data=data, shape=seg.shape, chunks=chunks, dtype=seg.dtype)
        else:
            for i in range(len(channels)):
                shape = channels[i].shape
                shape = (shape[-2], shape[-1])
                chunks = channels[i].chunks
                chunks = (chunks[-2], chunks[-1])
                data = seg
                print(shape)
                data = np.array(Image.fromarray(data).resize((shape[-1], shape[-2]), Image.NEAREST))
                print(np.shape(data))
                data = zarr.array(data)
                g.create_dataset(str(i), data=data, shape=shape, chunks=chunks, dtype=seg.dtype)
        return {'segmentation': str(directory)}<|MERGE_RESOLUTION|>--- conflicted
+++ resolved
@@ -389,11 +389,7 @@
         if isinstance(channels, zarr.Array):
             tile = channels[channel_num, iy:iy + tile_height, ix:ix + tile_width]
         else:
-<<<<<<< HEAD
-            tile = channels[level][channel_num, iy:iy + tilesize, ix:ix + tilesize]
-=======
             tile = channels[level][channel_num, iy:iy + tile_height, ix:ix + tile_width]
->>>>>>> 3dafe2ea
 
     tile = np.ascontiguousarray(tile, dtype='uint32')
     png = tile.view('uint8').reshape(tile.shape + (-1,))[..., [2, 1, 0]]
