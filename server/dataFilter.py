from sklearn.neighbors import BallTree
import numpy as np
import pandas as pd
from PIL import ImageColor
import requests
import json
import os
from pathlib import Path
from ome_types import from_xml
import orjson

from skimage.io import imread

import time
import pickle
import tifffile as tf
from PIL import Image
import re
import zarr

ball_tree = None
database = None
source = None
config = None
seg = None
channels = None
metadata = None


def init(datasource):
    load_ball_tree(datasource)


def load_db(datasource, reload=False):
    global database
    global source
    global config
    global seg
    global channels
    global metadata

    if source is datasource and database is not None and reload is False:
        return
    load_config()
    if reload:
        load_ball_tree(datasource, reload=reload)
    csvPath = "." + config[datasource]['featureData'][0]['src']
    database = pd.read_csv(csvPath)
<<<<<<< HEAD
    embedding = np.load(Path("static/data/Ton_378/embedding.npy"))
    database['id'] = database.index
    database['Cluster'] = embedding[:, 2].astype('int32').tolist()
=======
    database['id'] = database.index
    database = database.replace(-np.Inf, 0)
>>>>>>> 9d82eb35
    source = datasource
    seg = zarr.load(config[datasource]['segmentation'])
    channel_io = tf.TiffFile(config[datasource]['channelFile'], is_ome=False)
    xml = channel_io.pages[0].tags['ImageDescription'].value
    metadata = from_xml(xml).images[0].pixels
    channels = zarr.open(channel_io.series[0].aszarr())


def load_config():
    config_json_path = Path("static/data") / "config.json"
    global config
    with open(config_json_path, "r+") as configJson:
        config = json.load(configJson)


def load_ball_tree(datasource, reload=False):
    global ball_tree
    global database
    global config
    if datasource != source:
        load_db(datasource)
    pickled_kd_tree_path = str(Path(os.path.join(os.getcwd())) / "static" / "data" / datasource / "ball_tree.pickle")
    if os.path.isfile(pickled_kd_tree_path) and reload is False:
        print("Pickled KD Tree Exists, Loading")
        ball_tree = pickle.load(open(pickled_kd_tree_path, "rb"))
    else:
        print("Creating KD Tree")
        xCoordinate = config[datasource]['featureData'][0]['xCoordinate']
        print('X', xCoordinate)
        yCoordinate = config[datasource]['featureData'][0]['yCoordinate']
        csvPath = "." + config[datasource]['featureData'][0]['src']
        raw_data = pd.read_csv(csvPath)
        points = pd.DataFrame({'x': raw_data[xCoordinate], 'y': raw_data[yCoordinate]})
        ball_tree = BallTree(points, metric='euclidean')
        pickle.dump(ball_tree, open(pickled_kd_tree_path, 'wb'))


def query_for_closest_cell(x, y, datasource):
    global database
    global source
    global ball_tree
    if datasource != source:
        load_ball_tree(datasource)
    distance, index = ball_tree.query([[x, y]], k=1)
    if distance == np.inf:
        return {}
    #         Nothing found
    else:
        try:
            row = database.iloc[index[0]]
            obj = row.to_dict(orient='records')[0]
            obj['id'] = str(index[0][0])
            if 'phenotype' not in obj:
                obj['phenotype'] = ''
            return obj
        except:
            return {}


def get_row(row, datasource):
    global database
    global source
    global ball_tree
    if datasource != source:
        load_ball_tree(datasource)
    obj = database.loc[[row]].to_dict(orient='records')[0]
    obj['id'] = row
    return obj


def get_channel_names(datasource, shortnames=True):
    global database
    global source
    if datasource != source:
        load_ball_tree(datasource)
    if shortnames:
        channel_names = [channel['name'] for channel in config[datasource]['imageData'][1:]]
    else:
        channel_names = [channel['fullname'] for channel in config[datasource]['imageData'][1:]]
    return channel_names


def get_channel_cells(datasource, channels):
    global database
    global source
    global ball_tree

    range = [0, 65536]

    # Load if not loaded
    if datasource != source:
        load_ball_tree(datasource)

    query_string = ''
    for c in channels:
        if query_string != '':
            query_string += ' and '
        query_string += str(range[0]) + ' < ' + c + ' < ' + str(range[1])
    if query_string == None or query_string == "":
        return []
    query = database.query(query_string)[['id']].to_dict(orient='records')
    return query


def get_phenotypes(datasource):
    global database
    global source
    global config
    try:
        phenotype_field = config[datasource]['featureData'][0]['phenotype']
    except KeyError:
        phenotype_field = 'phenotype'
    except TypeError:
        phenotype_field = 'phenotype'

    if datasource != source:
        load_ball_tree(datasource)
    if phenotype_field in database.columns:
        return database[phenotype_field].unique().tolist()
    else:
        return ['']


def get_neighborhood(x, y, datasource, r=100, fields=None):
    global database
    global source
    global ball_tree
    if datasource != source:
        load_ball_tree(datasource)
    index = ball_tree.query_radius([[x, y]], r=r)
    neighbors = index[0]
    try:
<<<<<<< HEAD
        neighborhood = []
        for neighbor in neighbors:
            row = database.iloc[[neighbor]]
            obj = row.to_dict(orient='records')[0]
            if 'phenotype' not in obj:
                obj['phenotype'] = ''
            neighborhood.append(obj)
=======
        if fields and len(fields) > 0:
            fields.append('id') if 'id' not in fields else fields
            if len(fields) > 1:
                neighborhood = database.iloc[neighbors][fields].to_dict(orient='records')
            else:
                neighborhood = database.iloc[neighbors][fields].to_dict()
        else:
            neighborhood = database.iloc[neighbors].to_dict(orient='records')
        # for neighbor in neighbors:
        #     row = database.iloc[[neighbor]]
        #     obj = row.to_dict(orient='records')[0]
        #     # obj['id'] = str(neighbor)

>>>>>>> 9d82eb35
        return neighborhood
    except:
        return {}


def get_number_of_cells_in_circle(x, y, datasource, r):
    global source
    global ball_tree
    if datasource != source:
        load_ball_tree(datasource)
    index = ball_tree.query_radius([[x, y]], r=r)
    try:
        return len(index[0])
    except:
        return 0


def get_color_scheme(datasource, refresh, label_field='phenotype'):
    color_scheme_path = str(
        Path(os.path.join(os.getcwd())) / "static" / "data" / datasource / str(label_field + "_color_scheme.pickle"))
    if refresh == False:
        if os.path.isfile(color_scheme_path):
            print("Color Scheme Exists, Loading")
            color_scheme = pickle.load(open(color_scheme_path, "rb"))
            return color_scheme
    if label_field == 'phenotype':
        labels = get_phenotypes(datasource)
    elif label_field == 'cluster':
        labels = get_cluster_labels()

    color_scheme = {}
    colors = ["#FFFF00", "#1CE6FF", "#FF34FF", "#FF4A46", "#008941", "#006FA6", "#A30059", "#FFDBE5", "#7A4900",
              "#0000A6", "#63FFAC", "#B79762", "#004D43", "#8FB0FF", "#997D87", "#5A0007", "#809693", "#FEFFE6",
              "#1B4400", "#4FC601", "#3B5DFF", "#4A3B53", "#FF2F80", "#61615A", "#BA0900", "#6B7900", "#00C2A0",
              "#FFAA92", "#FF90C9", "#B903AA", "#D16100", "#DDEFFF", "#000035", "#7B4F4B", "#A1C299", "#300018",
              "#0AA6D8", "#013349", "#00846F", "#372101", "#FFB500", "#C2FFED", "#A079BF", "#CC0744", "#C0B9B2",
              "#C2FF99", "#001E09", "#00489C", "#6F0062", "#0CBD66", "#EEC3FF", "#456D75", "#B77B68", "#7A87A1",
              "#788D66", "#885578", "#FAD09F", "#FF8A9A", "#D157A0", "#BEC459", "#456648", "#0086ED", "#886F4C",
              "#34362D", "#B4A8BD", "#00A6AA", "#452C2C", "#636375", "#A3C8C9", "#FF913F", "#938A81", "#575329",
              "#00FECF", "#B05B6F", "#8CD0FF", "#3B9700", "#04F757", "#C8A1A1", "#1E6E00", "#7900D7", "#A77500",
              "#6367A9", "#A05837", "#6B002C", "#772600", "#D790FF", "#9B9700", "#549E79", "#FFF69F", "#201625",
              "#72418F", "#BC23FF", "#99ADC0", "#3A2465", "#922329", "#5B4534", "#FDE8DC", "#404E55", "#0089A3",
              "#CB7E98", "#A4E804", "#324E72", "#6A3A4C", "#83AB58", "#001C1E", "#D1F7CE", "#004B28", "#C8D0F6",
              "#A3A489", "#806C66", "#222800", "#BF5650", "#E83000", "#66796D", "#DA007C", "#FF1A59", "#8ADBB4",
              "#1E0200", "#5B4E51", "#C895C5", "#320033", "#FF6832", "#66E1D3", "#CFCDAC", "#D0AC94", "#7ED379",
              "#012C58", "#7A7BFF", "#D68E01", "#353339", "#78AFA1", "#FEB2C6", "#75797C", "#837393", "#943A4D",
              "#B5F4FF", "#D2DCD5", "#9556BD", "#6A714A", "#001325", "#02525F", "#0AA3F7", "#E98176", "#DBD5DD",
              "#5EBCD1", "#3D4F44", "#7E6405", "#02684E", "#962B75", "#8D8546", "#9695C5", "#E773CE", "#D86A78",
              "#3E89BE", "#CA834E", "#518A87", "#5B113C", "#55813B", "#E704C4", "#00005F", "#A97399", "#4B8160",
              "#59738A", "#FF5DA7", "#F7C9BF", "#643127", "#513A01", "#6B94AA", "#51A058", "#A45B02", "#1D1702",
              "#E20027", "#E7AB63", "#4C6001", "#9C6966", "#64547B", "#97979E", "#006A66", "#391406", "#F4D749",
              "#0045D2", "#006C31", "#DDB6D0", "#7C6571", "#9FB2A4", "#00D891", "#15A08A", "#BC65E9", "#FFFFFE",
              "#C6DC99", "#203B3C", "#671190", "#6B3A64", "#F5E1FF", "#FFA0F2", "#CCAA35", "#374527", "#8BB400",
              "#797868", "#C6005A", "#3B000A", "#C86240", "#29607C", "#402334", "#7D5A44", "#CCB87C", "#B88183",
              "#AA5199", "#B5D6C3", "#A38469", "#9F94F0", "#A74571", "#B894A6", "#71BB8C", "#00B433", "#789EC9",
              "#6D80BA", "#953F00", "#5EFF03", "#E4FFFC", "#1BE177", "#BCB1E5", "#76912F", "#003109", "#0060CD",
              "#D20096", "#895563", "#29201D", "#5B3213", "#A76F42", "#89412E", "#1A3A2A", "#494B5A", "#A88C85",
              "#F4ABAA", "#A3F3AB", "#00C6C8", "#EA8B66", "#958A9F", "#BDC9D2", "#9FA064", "#BE4700", "#658188",
              "#83A485", "#453C23", "#47675D", "#3A3F00", "#061203", "#DFFB71", "#868E7E", "#98D058", "#6C8F7D",
              "#D7BFC2", "#3C3E6E", "#D83D66", "#2F5D9B", "#6C5E46", "#D25B88", "#5B656C", "#00B57F", "#545C46",
              "#866097", "#365D25", "#252F99", "#00CCFF", "#674E60", "#FC009C", "#92896B"]
    for i in range(len(labels)):
        color_scheme[str(labels[i])] = {}
        color_scheme[str(labels[i])]['rgb'] = list(ImageColor.getcolor(colors[i], "RGB"))
        color_scheme[str(labels[i])]['hex'] = colors[i]

    pickle.dump(color_scheme, open(color_scheme_path, 'wb'))
    return color_scheme


<<<<<<< HEAD
def get_cluster_cells(datasource):
    global database
    global source
    global ball_tree
    if datasource != source:
        load_ball_tree(datasource)
    cluster_stats_path = str(
        Path(os.path.join(os.getcwd())) / "static" / "data" / datasource / "cluster_stats.pickle")
    if os.path.isfile(cluster_stats_path):
        print("Cluster Stats Exist, Loading")
        cluster_stats = pickle.load(open(cluster_stats_path, "rb"))
        return cluster_stats
    clusters = database['Cluster'].unique().tolist()
    obj = {}
    for cluster in clusters:
        cluster_cells = database.loc[database['Cluster'] == cluster]
        indices = cluster_cells.index.values.tolist()
        cluster_cells = cluster_cells[['id', 'Cluster', 'phenotype']].to_dict(orient='records')
        neighborhood_array = np.load(Path("static/data/Ton_378/neighborhood_array_complex.npy"))
        cluster_summary = np.mean(neighborhood_array[indices, :], axis=0)
        summary_stats = {'neighborhood_count': {}, 'avg_weight': {}, 'weighted_contribution': {}}
        phenotypes = database.phenotype.unique().tolist()
        for i in range(len(phenotypes)):
            count = cluster_summary[i * 2]
            weight = cluster_summary[i * 2 + 1]
            summary_stats['neighborhood_count'][phenotypes[i]] = count
            summary_stats['avg_weight'][phenotypes[i]] = weight
            summary_stats['weighted_contribution'][phenotypes[i]] = weight * count
        obj[str(cluster)] = {'cells': cluster_cells, 'clusterSummary': summary_stats}
    pickle.dump(obj, open(cluster_stats_path, 'wb'))
    return obj


def get_cluster_labels():
    data = np.load(Path("static/data/Ton_378/embedding.npy"))
    clusters = np.unique(data[:, 2])
    return clusters.astype('int32').tolist()


def get_scatterplot_data():
    data = np.load(Path("static/data/Ton_378/embedding.npy"))
    list_of_obs = [{'x': elem[0], 'y': elem[1], 'cluster': elem[2], 'id': id} for id, elem in enumerate(data)]
    visData = {
        'data': list_of_obs,
        'xMin': np.min(data[:, 0]),
        'xMax': np.max(data[:, 0]),
        'yMin': np.min(data[:, 1]),
        'yMax': np.max(data[:, 1]),
        'clusters': np.unique(data[:, 2]).astype('int32').tolist()
    }
    return visData
=======
def get_rect_cells(datasource, rect, channels):
    global database
    global source
    global ball_tree

    # Load if not loaded
    if datasource != source:
        load_ball_tree(datasource)

    # Query
    index = ball_tree.query_radius([[rect[0], rect[1]]], r=rect[2])
    print('Query size:', len(index[0]))
    neighbors = index[0]
    try:
        neighborhood = []
        for neighbor in neighbors:
            row = database.iloc[[neighbor]]
            obj = row.to_dict(orient='records')[0]
            obj['id'] = str(neighbor)
            if 'phenotype' not in obj:
                obj['phenotype'] = ''
            neighborhood.append(obj)
        return neighborhood
    except:
        return {}


def get_gated_cells(datasource, gates):
    global database
    global source
    global ball_tree

    # Load if not loaded
    if datasource != source:
        load_ball_tree(datasource)

    query_string = ''
    for key, value in gates.items():
        if query_string != '':
            query_string += ' and '
        query_string += str(value[0]) + ' < ' + key + ' < ' + str(value[1])
    if query_string == None or query_string == "":
        return []
    query = database.query(query_string)[['id']].to_dict(orient='records')
    return query


def download_gating_csv(datasource, gates, channels):
    global database
    global source
    global ball_tree

    # Load if not loaded
    if datasource != source:
        load_ball_tree(datasource)

    query_string = ''
    columns = []
    for key, value in gates.items():
        columns.append(key)
        if query_string != '':
            query_string += ' and '
        query_string += str(value[0]) + ' < ' + key + ' < ' + str(value[1])
    ids = database.query(query_string)[['id']].to_numpy().flatten()
    if 'idField' in config[datasource]['featureData'][0]:
        idField = config[datasource]['featureData'][0]['idField']
    else:
        idField = "CellID"
    columns.append(idField)

    csv = database.copy()

    csv[idField] = database['id']
    for channel in channels:
        if channel in gates:
            csv.loc[csv[idField].isin(ids), key] = 1
            csv.loc[~csv[idField].isin(ids), key] = 0
        else:
            csv[channel] = 0

    return csv


def download_gates(datasource, gates, channels):
    global database
    global source
    global ball_tree

    # Load if not loaded
    if datasource != source:
        load_ball_tree(datasource)
    arr = []
    for key, value in channels.items():
        arr.append([key, value[0], value[1]])
    csv = pd.DataFrame(arr)
    csv.columns = ['channel', 'gate_start', 'gate_end']
    csv['gate_active'] = False
    for channel in gates:
        csv.loc[csv['channel'] == channel, 'gate_active'] = True
        csv.loc[csv['channel'] == channel, 'gate_start'] = gates[channel][0]
        csv.loc[csv['channel'] == channel, 'gate_end'] = gates[channel][1]
    return csv


def get_database_description(datasource):
    global database
    global source
    global ball_tree

    # Load if not loaded
    if datasource != source:
        load_ball_tree(datasource)
    description = database.describe().to_dict()
    for column in description:
        [hist, bin_edges] = np.histogram(database[column].to_numpy(), bins=50, density=True)
        midpoints = (bin_edges[1:] + bin_edges[:-1]) / 2
        description[column]['histogram'] = {}
        dat = []
        for i in range(len(hist)):
            obj = {}
            obj['x'] = midpoints[i]
            obj['y'] = hist[i]
            dat.append(obj)
        description[column]['histogram'] = dat
    return description


def generate_zarr_png(datasource, channel, level, tile):
    if config is None:
        load_db(datasource)
    global channels
    global seg
    [tx, ty] = tile.replace('.png', '').split('_')
    tx = int(tx)
    ty = int(ty)
    level = int(level)
    tile_width = config[datasource]['tileWidth']
    tile_height = config[datasource]['tileHeight']
    ix = tx * tile_width
    iy = ty * tile_height
    segmentation = False
    try:
        channel_num = int(re.match(r".*_(\d*).*", channel).groups()[0])
    except AttributeError:
        segmentation = True
    if segmentation:
        tile = seg[level][iy:iy + tile_height, ix:ix + tile_width]
    else:
        if isinstance(channels, zarr.Array):
            tile = channels[channel_num, iy:iy + tile_height, ix:ix + tile_width]
        else:
            tile = channels[level][channel_num, iy:iy + tile_height, ix:ix + tile_width]

    tile = np.ascontiguousarray(tile, dtype='uint32')
    png = tile.view('uint8').reshape(tile.shape + (-1,))[..., [2, 1, 0]]
    return png


def get_ome_metadata(datasource):
    if config is None:
        load_db(datasource)
    global metadata
    return metadata


def convertOmeTiff(filePath, channelFilePath=None, dataDirectory=None, isLabelImg=False):
    channel_info = {}
    channelNames = []
    if isLabelImg == False:
        channel_io = tf.TiffFile(str(filePath), is_ome=False)
        channels = zarr.open(channel_io.series[0].aszarr())
        if isinstance(channels, zarr.Array):
            channel_info['maxLevel'] = 1
            chunks = channels.chunks
            shape = channels.shape
        else:
            channel_info['maxLevel'] = len(channels)
            shape = channels[0].shape
            chunks = (1, 1024, 1024)
        chunks = (chunks[-2], chunks[-1])
        channel_info['tileHeight'] = chunks[0]
        channel_info['tileWidth'] = chunks[1]
        channel_info['height'] = shape[1]
        channel_info['width'] = shape[2]
        channel_info['num_channels'] = shape[0]
        for i in range(shape[0]):
            channelName = re.sub(r'\.ome|\.tiff|\.tif|\.png', '', filePath.name) + "_" + str(i)
            channelNames.append(channelName)
        channel_info['channel_names'] = channelNames
        return channel_info
    else:
        channel_io = tf.TiffFile(str(channelFilePath), is_ome=False)
        channels = zarr.open(channel_io.series[0].aszarr())
        seg = tf.imread(filePath, is_ome=False)
        directory = Path(dataDirectory + "/" + filePath.name + ".zarr")
        store = zarr.DirectoryStore(directory)
        g = zarr.group(store=store, overwrite=True)
        if isinstance(channels, zarr.Array):
            data = zarr.array(seg)
            chunks = channels.chunks
            chunks = (chunks[-2], chunks[-1])
            g.create_dataset('0', data=data, shape=seg.shape, chunks=chunks, dtype=seg.dtype)
        else:
            for i in range(len(channels)):
                shape = channels[i].shape
                shape = (shape[-2], shape[-1])
                chunks = channels[i].chunks
                chunks = (chunks[-2], chunks[-1])
                data = seg
                print(shape)
                data = np.array(Image.fromarray(data).resize((shape[-1], shape[-2]), Image.NEAREST))
                print(np.shape(data))
                data = zarr.array(data)
                g.create_dataset(str(i), data=data, shape=shape, chunks=chunks, dtype=seg.dtype)
        return {'segmentation': str(directory)}
>>>>>>> 9d82eb35
<|MERGE_RESOLUTION|>--- conflicted
+++ resolved
@@ -46,14 +46,10 @@
         load_ball_tree(datasource, reload=reload)
     csvPath = "." + config[datasource]['featureData'][0]['src']
     database = pd.read_csv(csvPath)
-<<<<<<< HEAD
     embedding = np.load(Path("static/data/Ton_378/embedding.npy"))
     database['id'] = database.index
     database['Cluster'] = embedding[:, 2].astype('int32').tolist()
-=======
-    database['id'] = database.index
     database = database.replace(-np.Inf, 0)
->>>>>>> 9d82eb35
     source = datasource
     seg = zarr.load(config[datasource]['segmentation'])
     channel_io = tf.TiffFile(config[datasource]['channelFile'], is_ome=False)
@@ -186,7 +182,6 @@
     index = ball_tree.query_radius([[x, y]], r=r)
     neighbors = index[0]
     try:
-<<<<<<< HEAD
         neighborhood = []
         for neighbor in neighbors:
             row = database.iloc[[neighbor]]
@@ -194,7 +189,6 @@
             if 'phenotype' not in obj:
                 obj['phenotype'] = ''
             neighborhood.append(obj)
-=======
         if fields and len(fields) > 0:
             fields.append('id') if 'id' not in fields else fields
             if len(fields) > 1:
@@ -208,7 +202,6 @@
         #     obj = row.to_dict(orient='records')[0]
         #     # obj['id'] = str(neighbor)
 
->>>>>>> 9d82eb35
         return neighborhood
     except:
         return {}
@@ -279,7 +272,6 @@
     return color_scheme
 
 
-<<<<<<< HEAD
 def get_cluster_cells(datasource):
     global database
     global source
@@ -331,7 +323,7 @@
         'clusters': np.unique(data[:, 2]).astype('int32').tolist()
     }
     return visData
-=======
+
 def get_rect_cells(datasource, rect, channels):
     global database
     global source
@@ -546,5 +538,4 @@
                 print(np.shape(data))
                 data = zarr.array(data)
                 g.create_dataset(str(i), data=data, shape=shape, chunks=chunks, dtype=seg.dtype)
-        return {'segmentation': str(directory)}
->>>>>>> 9d82eb35
+        return {'segmentation': str(directory)}