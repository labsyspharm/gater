--- conflicted
+++ resolved
@@ -66,10 +66,6 @@
         xml = channel_io.pages[0].tags['ImageDescription'].value
         metadata = from_xml(xml).images[0].pixels
     except:
-<<<<<<< HEAD
-        # Catch Parse Error for XML
-=======
->>>>>>> 988b4521
         metadata = {}
     channels = zarr.open(channel_io.series[0].aszarr())
 
