body {
    font-family: 'Source Sans Pro', sans-serif;
}

/*LOADING SPINNER SECTION*/
.lds-ellipsis {
    display: inline-block;
    position: relative;
    width: 20px;
    height: 20px;
}

.lds-ellipsis div {
    position: absolute;
    top: 33px;
    width: 13px;
    height: 13px;
    border-radius: 50%;
    background: #000000;
    animation-timing-function: cubic-bezier(0, 1, 1, 0);
}


.lds-ellipsis div:nth-child(1) {
    left: 8px;
    animation: lds-ellipsis1 0.6s infinite;
}

.lds-ellipsis div:nth-child(2) {
    left: 8px;
    animation: lds-ellipsis2 0.6s infinite;
}

.lds-ellipsis div:nth-child(3) {
    left: 32px;
    animation: lds-ellipsis2 0.6s infinite;
}

.lds-ellipsis div:nth-child(4) {
    left: 56px;
    animation: lds-ellipsis3 0.6s infinite;
}

@keyframes lds-ellipsis1 {
    0% {
        transform: scale(0);
    }
    100% {
        transform: scale(1);
    }
}

@keyframes lds-ellipsis3 {
    0% {
        transform: scale(1);
    }
    100% {
        transform: scale(0);
    }
}

@keyframes lds-ellipsis2 {
    0% {
        transform: translate(0, 0);
    }
    100% {
        transform: translate(24px, 0);
    }
}

/*END OF LOADING SPINNER SECTION*/

#openseadragon {
    width: 75vh;
    height: 80vh;
    box-shadow: 0 4px 8px 0 rgba(0, 0, 0, 0.2), 0 6px 20px 0 rgba(0, 0, 0, 0.19);

}

#cell_display {
    box-shadow: 0 4px 8px 0 rgba(0, 0, 0, 0.2), 0 6px 20px 0 rgba(0, 0, 0, 0.19);
    padding: 10px;
    height: 80vh;
}

.mylabels {
    font-size: 0.6rem;
}

#neighborhood_form {
    font-size: 0.6rem;
}

#cell_wrapper {
    display: none;
}

#compute_neighborhood_button {
    font-size: 0.6rem;
}

#cell_icon {
    height: 100px;
    width: 100px;
    display: block;
    margin: auto;
}

#refresh_colors {
    position: absolute;
    bottom: 15px;
    font-size: 0.6rem;
}

#channel_list {
    width: 100%;
    height: 80vh;
    font-size: 6pt;
    overflow-y: auto;
    overflow-x: hidden;
    box-shadow: 0 4px 8px 0 rgba(0, 0, 0, 0.2), 0 6px 20px 0 rgba(0, 0, 0, 0.19);

}

#csv_gating_list {
    width: 100%;
    height: 80vh;
    font-size: 6pt;
    overflow-y: auto;
    overflow-x: hidden;
    box-shadow: 0 4px 8px 0 rgba(0, 0, 0, 0.2), 0 6px 20px 0 rgba(0, 0, 0, 0.19);

}

#upload-container {
    box-shadow: 0 4px 8px 0 rgba(0, 0, 0, 0.2), 0 6px 20px 0 rgba(0, 0, 0, 0.19);
    padding: 30px;
}

#channel_list .list-group-item {
    padding: .25rem 0.5rem;
    border: 0;
}

#channel_list .active {
    background-color: #bfbcbc;
    border-color: #bfbcbc;
    height: 50px;
}

#channel_list .list-group {
    border-radius: 0rem;
}

#csv_gating_list .list-group-item {
    padding: .25rem 0.5rem;
    border: 0;
}

#csv_gating_list .active {
    background-color: #bfbcbc;
    border-color: #bfbcbc;
    height: 50px;
}

#csv_gating_list .list-group {
    border-radius: 0rem;
}

#openseadragon_loader, #channel_list_loader, #csv_gating_list_loader {
    margin-left: 33px;
}

.slider .handle {
    fill: #fff;
    stroke: #000;
    stroke-opacity: .5;
    stroke-width: 1.25px;
    cursor: move;
}

.slider text {
    margin-top: -10px;
    font-size: 8px;
}


nav {
    margin-bottom: 10px;
}

.channel-col {
    margin: 0;
}

.selected-channels-header {
    font-size: 0.6rem;
}

.bold-selections-header * {
    font-weight: bold;
}

#upload-container * {
    font-size: 0.8rem;
}

#upload-container label {
    font-weight: bold;
}

.progress-bar {
    background-color: #5ca3c1;
    role: progressbar;
    width: 0%;
    aria-valuenow: 0;
    aria-valuemin: 0;
    aria-valuemax: 100;
    height: 40px;
    border-radius: 2px;
}

#upload-container .progress-bar-label {
    top: 50%;
    vertical-align: middle;
    font-size: 0.5rem;
    margin: 3px;
    white-space: nowrap;

}

#upload-container .progress {
    margin: 5px;
    width: 100%;
    display: none;
}

#upload-parent {
    width: 800px;
}

#upload_button {
    height: 40px
}


#channel-match-container .list-group-item {
    height: 30px;
    padding: 0 .6rem;
    border-radius: 0;
}

#channel-match-container .form-group {
    margin: 0rem;
    display: flex;
    align-items: center;
}

#channel-match-container .col-form-label, .form-control-plaintext {
    padding: 0;
}

#channel-match-container {
    font-size: 8pt;
    margin-top: 15px;
    padding-right: 0;
}

#channel-match-container .form-control-plaintext {
    font-size: 8pt;
    overflow: hidden;
    text-overflow: ellipsis;
}

#channel-match-container .form-control {
    font-size: 8pt;
    padding: 0;
    height: 100%;
}

#channel-match-container .col-form-label {
    font-weight: bold;
    font-size: 8pt;
}

#channel-match-container .selected {
    background-color: #d3d3d3;
}

#channel-match-container .channel-hover:hover {
    background-color: #d3d3d3;

}

#channel-match-container .remove {
    background-color: #b3b3b3 !important;
    position: absolute;
    right: 10px;
    top: 9px;
    height: 13px;
    width: 13px;
}

#channel-match-container .edit-config {
    color: #333;
    float: right;
}

#channel-match-container .optional {
    background-color: #b3b3b3 !important;
}

#channel-match-container .list-group-item:first-child {
    border-top-left-radius: .25rem;
    border-top-right-radius: .25rem;
}

#channel-match-container .list-group-item:last-child {
    border-bottom-right-radius: .25rem;
    border-bottom-left-radius: .25rem;
}

#normalize-row {
    font-size: 14pt;
}

#normalize-csv {
    padding-left: 10rem;
    margin: 0.35rem 0.4rem;
}

.normalize-form {
    padding-left: 0;
}

label {
    display: inline-block;
}

.normalize-checkbox {
    height: 10px;
    width: 10px;
    margin: 0.15rem 0.4rem;
}

.normalize-label {
    margin-left: 10px;
}

.substring-container {
    text-align: right;
    position: relative;
    top: 2px;
}

#remove-substring {
    font-size: 7pt;
}

.substring-container * {
    font-size: 7pt;
}

.substring-container button {
    position: relative;
    padding: 0.2rem;
}

#left-list * {
    background-color: #d3d3d3;
}

#middle-list * {
    padding-left: 0px;
    padding-right: 0px;
    border: 0px;
    display: inline-block;
}


.title {
    font-size: 14pt;
}

#channel-match-container .destination {
    display: flex;
    align-items: center;
}

#channel-match-container .arrow-between-columns {
    display: flex;
    align-items: center;
}

#drag-elements-into-order {
    margin-top: 7px;
}

#channel-match-root {
    box-shadow: 0 4px 8px 0 rgba(0, 0, 0, 0.2), 0 6px 20px 0 rgba(0, 0, 0, 0.19);
}

#save-col {
    padding-top: 7pt;
}

.channel-match-title {
    padding-left: 0;
}

.navbar-datasource {
    margin: 0px 10px;
}

.fa-pencil-alt, .fa-trash {
    color: black;
}

.datasource-edit-row a {
    padding-left: 5px;

}

<<<<<<< HEAD
=======

>>>>>>> 4b02e36e
#phenotype_label {
    font-size: 0.6rem;
    font-weight: bold;
}

#phenotype {
    font-size: 0.6rem;
}

.radius-circle {
    fill: none;
    stroke: steelblue;
    stroke-width: 3px;
    vector-effect: non-scaling-stroke;
}

.distribution_line {
    stroke: rgba(130, 130, 130, 0.5);
    fill: none;
}

line.track {
    stroke-width: 4px !important;
}


#drag-and-drop-text {
    font-size: 30pt;
    text-align: center;
}

#drag-and-drop-info {
    display: none;
}

.dz-preview, .dz-file-preview {
    display: none;
}

#arrow-upload-form, #arrow-upload-form * {
    display: none
}

/*#csv_gating_list * {*/
/*    pointer-events: none;*/
/*}*/<|MERGE_RESOLUTION|>--- conflicted
+++ resolved
@@ -421,10 +421,7 @@
 
 }
 
-<<<<<<< HEAD
-=======
-
->>>>>>> 4b02e36e
+
 #phenotype_label {
     font-size: 0.6rem;
     font-weight: bold;
