--- conflicted
+++ resolved
@@ -20,10 +20,7 @@
 
 import * as OpenSeadragon from 'openseadragon';
 import {ViewerManager} from './views/viewerManager';
-<<<<<<< HEAD
 // import {CsvGatingOverlay} from './views/CsvGatingOverlay';
-=======
->>>>>>> e47e967e
 
 window.convert = convert;
 window.$ = $;
