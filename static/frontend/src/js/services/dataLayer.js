--- conflicted
+++ resolved
@@ -93,7 +93,6 @@
         }
     }
 
-<<<<<<< HEAD
     async getUploadedGatingCsvValues() {
         try {
             let response = await fetch('/get_uploaded_gating_csv_values?' + new URLSearchParams({
@@ -153,8 +152,6 @@
         }
     }
 
-=======
->>>>>>> e47e967e
     async getNearestCell(point_x, point_y) {
         try {
             let response = await fetch('/get_nearest_cell?' + new URLSearchParams({
@@ -169,7 +166,6 @@
         }
     }
 
-<<<<<<< HEAD
     async submitGatingUpload(formData) {
         try {
             formData.append('datasource', datasource);
@@ -209,10 +205,7 @@
         }
     }
 
-    async getNeighborhood(maxDistance, selectedCell) {
-=======
     async getNeighborhood(maxDistance, x, y) {
->>>>>>> e47e967e
         try {
             let response = await fetch('/get_neighborhood?' + new URLSearchParams({
                 point_x: x,
