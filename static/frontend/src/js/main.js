/**

 */
//EVENTHANDLER
const eventHandler = new SimpleEventHandler(d3.select('body').node());
const datasource = flaskVariables.datasource;


//VIEWS
let seaDragonViewer;
let channelList;
let dataLayer;
let config;

let cellInformation;
let colorScheme;
let dataSrcIndex = 0; // dataset id
let k = 3;
let imageChannels = {}; // lookup table between channel id and channel name (for image viewer)

//Disable right clicking on element
document.getElementById("openseadragon").addEventListener('contextmenu', event => event.preventDefault());


//LOAD DATA
// console.log('loading config');
// Data prevent caching on the config file, as it may have been modified
d3.json(`/static/data/config.json?t=${Date.now()}`).then(function (config) {
<<<<<<< HEAD
   // console.log('loading data');
    this.config = config;
    init(config[datasource]).then(() => {
       // console.log("done loading data");
=======
    // console.log('loading data');
    this.config = config;
    init(config[datasource]).then(() => {
        // console.log("done loading data");
>>>>>>> f4791939
    });
});


// init all views (datatable, seadragon viewer,...)
async function init(conf) {
<<<<<<< HEAD
   // console.log('initialize system');
=======
    // console.log('initialize system');
>>>>>>> f4791939
    config = conf;
    //channel information
    for (let idx = 0; idx < config["imageData"].length; idx++) {
        imageChannels[config["imageData"][idx].fullname] = idx;
    }
    //INIT DATA FILTER
    dataLayer = new DataLayer(config, imageChannels);
    await dataLayer.init();
<<<<<<< HEAD
   // console.log("Data Loaded");
=======
    // console.log("Data Loaded");
>>>>>>> f4791939
    channelList = new ChannelList(config, dataLayer, eventHandler);
    await channelList.init();
    colorScheme = new ColorScheme(dataLayer);
    await colorScheme.init();
    cellInformation = new CellInformation(dataLayer.phenotypes, colorScheme);
    cellInformation.draw();
    //IMAGE VIEWER
    seaDragonViewer = new ImageViewer(config, dataLayer, eventHandler, colorScheme);
    seaDragonViewer.init();
}

//feature color map changed in ridge plot
const actionColorTransferChange = (d) => {

    //map to full name
    d.name = dataLayer.getFullChannelName(d.name);

    d3.select('body').style('cursor', 'progress');
    seaDragonViewer.updateChannelColors(d.name, d.color, d.type);
    d3.select('body').style('cursor', 'default');
}
eventHandler.bind(ChannelList.events.COLOR_TRANSFER_CHANGE, actionColorTransferChange);

//feature color map changed in ridge plot
const actionRenderingModeChange = (d) => {
    seaDragonViewer.updateRenderingMode(d);
}
eventHandler.bind(ImageViewer.events.renderingMode, actionRenderingModeChange);


//feature color map changed in ridge plot
const actionChannelsToRenderChange = (d) => {
    d3.select('body').style('cursor', 'progress');

    //map to full name
    d.name = dataLayer.getFullChannelName(d.name);

    //send to image viewer
    seaDragonViewer.updateActiveChannels(d.name, d.selections, d.status);

    d3.select('body').style('cursor', 'default');
}
eventHandler.bind(ChannelList.events.CHANNELS_CHANGE, actionChannelsToRenderChange);

//image region or single cell selection (may needs to be combined with other selection events)
const actionImageClickedMultiSel = (d) => {
<<<<<<< HEAD
   // console.log('actionImageClick3edMultSel');
    d3.select('body').style('cursor', 'progress');
    // add newly clicked item to selection
   // console.log('add to selection');
    if (!Array.isArray(d.selectedItem)) {
        dataLayer.addToCurrentSelection(d.selectedItem, true, d.clearPriors);
    } else {
       // console.log(d.selectedItem.length);
=======
    // console.log('actionImageClick3edMultSel');
    d3.select('body').style('cursor', 'progress');
    // add newly clicked item to selection
    // console.log('add to selection');
    if (!Array.isArray(d.selectedItem)) {
        dataLayer.addToCurrentSelection(d.selectedItem, true, d.clearPriors);
    } else {
        // console.log(d.selectedItem.length);
>>>>>>> f4791939
        dataLayer.addAllToCurrentSelection(d.selectedItem);
    }
    cellInformation.selectCell(d.selectedItem);
    updateSeaDragonSelection();
    d3.select('body').style('cursor', 'default');
}
eventHandler.bind(ImageViewer.events.imageClickedMultiSel, actionImageClickedMultiSel);

const computeCellNeighborhood = async ({distance, selectedCell}) => {
    let neighborhood = await dataLayer.getNeighborhood(distance, selectedCell);
    displayNeighborhood(selectedCell, neighborhood);
}
eventHandler.bind(CellInformation.events.computeNeighborhood, computeCellNeighborhood);

const drawNeighborhoodRadius = async ({distance, selectedCell, dragging}) => {
    seaDragonViewer.drawCellRadius(distance, selectedCell, dragging);
}
eventHandler.bind(CellInformation.events.drawNeighborhoodRadius, drawNeighborhoodRadius);

const refreshColors = async () => {
    await colorScheme.getColorScheme(true);
    cellInformation.draw();

}
eventHandler.bind(CellInformation.events.refreshColors, refreshColors);


//current fast solution for seadragon updates
function updateSeaDragonSelection() {
    let selection = dataLayer.getCurrentSelection();
    var arr = Array.from(selection);
    var selectionHashMap = new Map(arr.map(i => ['' + (i.id), i]));
    // This is the neighborhood viewer, uncomment to show cell info on click
    if (_.size(selection) == 0) {
        document.getElementById("cell_wrapper").style.display = "none";
    } else {
        document.getElementById("cell_wrapper").style.display = "none";
    }
    seaDragonViewer.updateSelection(selectionHashMap);
}

//feature range selection changed in ridge plot
const actionFeatureGatingChange = (d) => {
<<<<<<< HEAD
   // console.log("gating event received");
    seaDragonViewer.updateChannelRange(dataLayer.getFullChannelName(d.name), d.dataRange[0], d.dataRange[1]);
   // console.log("gating event executed");
=======
    // console.log("gating event received");
    seaDragonViewer.updateChannelRange(dataLayer.getFullChannelName(d.name), d.dataRange[0], d.dataRange[1]);
    // console.log("gating event executed");
>>>>>>> f4791939
}
eventHandler.bind(ChannelList.events.BRUSH_END, actionFeatureGatingChange);


function displayNeighborhood(selectedCell, neighborhood) {
    dataLayer.addToCurrentSelection(selectedCell, true, true);
    _.each(neighborhood, neighbor => {
        dataLayer.addToCurrentSelection(neighbor, true, false);
    });
    updateSeaDragonSelection();
}<|MERGE_RESOLUTION|>--- conflicted
+++ resolved
@@ -26,28 +26,17 @@
 // console.log('loading config');
 // Data prevent caching on the config file, as it may have been modified
 d3.json(`/static/data/config.json?t=${Date.now()}`).then(function (config) {
-<<<<<<< HEAD
-   // console.log('loading data');
-    this.config = config;
-    init(config[datasource]).then(() => {
-       // console.log("done loading data");
-=======
     // console.log('loading data');
     this.config = config;
     init(config[datasource]).then(() => {
         // console.log("done loading data");
->>>>>>> f4791939
     });
 });
 
 
 // init all views (datatable, seadragon viewer,...)
 async function init(conf) {
-<<<<<<< HEAD
-   // console.log('initialize system');
-=======
     // console.log('initialize system');
->>>>>>> f4791939
     config = conf;
     //channel information
     for (let idx = 0; idx < config["imageData"].length; idx++) {
@@ -56,11 +45,7 @@
     //INIT DATA FILTER
     dataLayer = new DataLayer(config, imageChannels);
     await dataLayer.init();
-<<<<<<< HEAD
-   // console.log("Data Loaded");
-=======
     // console.log("Data Loaded");
->>>>>>> f4791939
     channelList = new ChannelList(config, dataLayer, eventHandler);
     await channelList.init();
     colorScheme = new ColorScheme(dataLayer);
@@ -107,16 +92,6 @@
 
 //image region or single cell selection (may needs to be combined with other selection events)
 const actionImageClickedMultiSel = (d) => {
-<<<<<<< HEAD
-   // console.log('actionImageClick3edMultSel');
-    d3.select('body').style('cursor', 'progress');
-    // add newly clicked item to selection
-   // console.log('add to selection');
-    if (!Array.isArray(d.selectedItem)) {
-        dataLayer.addToCurrentSelection(d.selectedItem, true, d.clearPriors);
-    } else {
-       // console.log(d.selectedItem.length);
-=======
     // console.log('actionImageClick3edMultSel');
     d3.select('body').style('cursor', 'progress');
     // add newly clicked item to selection
@@ -125,7 +100,6 @@
         dataLayer.addToCurrentSelection(d.selectedItem, true, d.clearPriors);
     } else {
         // console.log(d.selectedItem.length);
->>>>>>> f4791939
         dataLayer.addAllToCurrentSelection(d.selectedItem);
     }
     cellInformation.selectCell(d.selectedItem);
@@ -157,6 +131,7 @@
 function updateSeaDragonSelection() {
     let selection = dataLayer.getCurrentSelection();
     var arr = Array.from(selection);
+    console.log(arr)
     var selectionHashMap = new Map(arr.map(i => ['' + (i.id), i]));
     // This is the neighborhood viewer, uncomment to show cell info on click
     if (_.size(selection) == 0) {
@@ -169,15 +144,9 @@
 
 //feature range selection changed in ridge plot
 const actionFeatureGatingChange = (d) => {
-<<<<<<< HEAD
-   // console.log("gating event received");
-    seaDragonViewer.updateChannelRange(dataLayer.getFullChannelName(d.name), d.dataRange[0], d.dataRange[1]);
-   // console.log("gating event executed");
-=======
     // console.log("gating event received");
     seaDragonViewer.updateChannelRange(dataLayer.getFullChannelName(d.name), d.dataRange[0], d.dataRange[1]);
     // console.log("gating event executed");
->>>>>>> f4791939
 }
 eventHandler.bind(ChannelList.events.BRUSH_END, actionFeatureGatingChange);
 
@@ -188,4 +157,4 @@
         dataLayer.addToCurrentSelection(neighbor, true, false);
     });
     updateSeaDragonSelection();
-}+}
