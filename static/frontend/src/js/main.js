/**

 */
//EVENTHANDLER
const eventHandler = new SimpleEventHandler(d3.select('body').node());
const datasource = flaskVariables.datasource;


//VIEWS
let seaDragonViewer;
let channelList;
let csv_gatingList;
let dataLayer;
let config;

let cellInformation;
let colorScheme;
let dataSrcIndex = 0; // dataset id
let k = 3;
let imageChannels = {}; // lookup table between channel id and channel name (for image viewer)

//Disable right clicking on element
document.getElementById("openseadragon").addEventListener('contextmenu', event => event.preventDefault());


//LOAD DATA
// console.log('loading config');
// Data prevent caching on the config file, as it may have been modified
d3.json(`/static/data/config.json?t=${Date.now()}`).then(function (config) {
    // console.log('loading data');
    this.config = config;
    init(config[datasource]).then(() => {
        // console.log("done loading data");
    });
});


// init all views (datatable, seadragon viewer,...)
async function init(conf) {
    // console.log('initialize system');
    config = conf;

    //channel information
    for (let idx = 0; idx < config["imageData"].length; idx++) {
        imageChannels[config["imageData"][idx].fullname] = idx;
    }
    //INIT DATA FILTER
    dataLayer = new DataLayer(config, imageChannels);
    await dataLayer.init();
    // console.log("Data Loaded");
    channelList = new ChannelList(config, dataLayer, eventHandler);
    await channelList.init();

    csv_gatingList = new CSVGatingList(config, dataLayer, eventHandler);
    await csv_gatingList.init();


    colorScheme = new ColorScheme(dataLayer);
    await colorScheme.init();
    // cellInformation = new CellInformation(dataLayer.phenotypes, colorScheme);
    // cellInformation.draw();
    //IMAGE VIEWER
    seaDragonViewer = new ImageViewer(config, dataLayer, eventHandler, colorScheme);
    seaDragonViewer.init();

}

//feature color map changed in ridge plot
const actionColorTransferChange = (d) => {

    //map to full name
    d.name = dataLayer.getFullChannelName(d.name);

    d3.select('body').style('cursor', 'progress');
    seaDragonViewer.updateChannelColors(d.name, d.color, d.type);
    d3.select('body').style('cursor', 'default');
}
eventHandler.bind(ChannelList.events.COLOR_TRANSFER_CHANGE, actionColorTransferChange);

//feature color map changed in ridge plot
const actionRenderingModeChange = (d) => {
    seaDragonViewer.updateRenderingMode(d);
}
eventHandler.bind(ImageViewer.events.renderingMode, actionRenderingModeChange);


//feature color map changed in ridge plot
const actionChannelsToRenderChange = (d) => {
    d3.select('body').style('cursor', 'progress');

    //map to full name
    d.name = dataLayer.getFullChannelName(d.name);

    //send to image viewer
    seaDragonViewer.updateActiveChannels(d.name, d.selections, d.status);

    d3.select('body').style('cursor', 'default');
}
eventHandler.bind(ChannelList.events.CHANNELS_CHANGE, actionChannelsToRenderChange);

//image region or single cell selection (may needs to be combined with other selection events)
const actionImageClickedMultiSel = (d) => {
    // console.log('actionImageClick3edMultSel');
    d3.select('body').style('cursor', 'progress');
    // add newly clicked item to selection
    // console.log('add to selection');
    if (!Array.isArray(d.selectedItem)) {
        dataLayer.addToCurrentSelection(d.selectedItem, true, d.clearPriors);
    } else {
        // console.log(d.selectedItem.length);
        dataLayer.addAllToCurrentSelection(d.selectedItem);
    }
    // cellInformation.selectCell(d.selectedItem);
    updateSeaDragonSelection();
    d3.select('body').style('cursor', 'default');
}
eventHandler.bind(ImageViewer.events.imageClickedMultiSel, actionImageClickedMultiSel);

const computeCellNeighborhood = async ({distance, selectedCell}) => {
    let neighborhood = await dataLayer.getNeighborhood(distance, selectedCell);
    displayNeighborhood(selectedCell, neighborhood);
}
eventHandler.bind(CellInformation.events.computeNeighborhood, computeCellNeighborhood);

const drawNeighborhoodRadius = async ({distance, selectedCell, dragging}) => {
    seaDragonViewer.drawCellRadius(distance, selectedCell, dragging);
}
eventHandler.bind(CellInformation.events.drawNeighborhoodRadius, drawNeighborhoodRadius);

const refreshColors = async () => {
    await colorScheme.getColorScheme(true);
    cellInformation.draw();

}
eventHandler.bind(CellInformation.events.refreshColors, refreshColors);

<<<<<<< HEAD
const gatingBrushEnd = async (packet) => {
    let gatedCellIds = await dataLayer.getGatedCellIds(packet);
    dataLayer.addAllToCurrentSelection(gatedCellIds);
    updateSeaDragonSelection();
}
eventHandler.bind(CSVGatingList.events.GATING_BRUSH_END, gatingBrushEnd);
=======
// For channel select click event
const channelSelect = async (sels) => {

    let channelCells = await dataLayer.getChannelCellIds(sels);

    dataLayer.addAllToCurrentSelection(channelCells);

    updateSeaDragonSelection(false);
}
eventHandler.bind(ChannelList.events.CHANNEL_SELECT, channelSelect);
>>>>>>> e47e967e


//current fast solution for seadragon updates
function updateSeaDragonSelection(repaint = true) {
    let selection = dataLayer.getCurrentSelection();
    var arr = Array.from(selection);
    var selectionHashMap = new Map(arr.map(i => ['' + (i.id), i]));
    // This is the neighborhood viewer, uncomment to show cell info on click
    if (document.getElementById("cell_wrapper")) {
        if (_.size(selection) == 0) {
            document.getElementById("cell_wrapper").style.display = "none";
        } else {
            document.getElementById("cell_wrapper").style.display = "none";
        }
    }
    seaDragonViewer.updateSelection(selectionHashMap, repaint);
}

//feature range selection changed in ridge plot
const actionFeatureGatingChange = (d) => {
    // console.log("gating event received");
    seaDragonViewer.updateChannelRange(dataLayer.getFullChannelName(d.name), d.dataRange[0], d.dataRange[1]);
    // console.log("gating event executed");
}
eventHandler.bind(ChannelList.events.BRUSH_END, actionFeatureGatingChange);


function displayNeighborhood(selectedCell, neighborhood) {
    dataLayer.addToCurrentSelection(selectedCell, true, true);
    _.each(neighborhood, neighbor => {
        dataLayer.addToCurrentSelection(neighbor, true, false);
    });
    updateSeaDragonSelection();
}
<|MERGE_RESOLUTION|>--- conflicted
+++ resolved
@@ -134,14 +134,13 @@
 }
 eventHandler.bind(CellInformation.events.refreshColors, refreshColors);
 
-<<<<<<< HEAD
 const gatingBrushEnd = async (packet) => {
     let gatedCellIds = await dataLayer.getGatedCellIds(packet);
     dataLayer.addAllToCurrentSelection(gatedCellIds);
     updateSeaDragonSelection();
 }
 eventHandler.bind(CSVGatingList.events.GATING_BRUSH_END, gatingBrushEnd);
-=======
+
 // For channel select click event
 const channelSelect = async (sels) => {
 
@@ -152,7 +151,6 @@
     updateSeaDragonSelection(false);
 }
 eventHandler.bind(ChannelList.events.CHANNEL_SELECT, channelSelect);
->>>>>>> e47e967e
 
 
 //current fast solution for seadragon updates
