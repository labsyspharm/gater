/**

 */
//EVENTHANDLER
const eventHandler = new SimpleEventHandler(d3.select('body').node());
const datasource = flaskVariables.datasource;


//VIEWS
let seaDragonViewer;
let channelList;
let csv_gatingList;
let dataLayer;
let config;

let cellInformation;
let colorScheme;
let dataSrcIndex = 0; // dataset id
let k = 3;
let imageChannels = {}; // lookup table between channel id and channel name (for image viewer)

//Disable right clicking on element
document.getElementById("openseadragon").addEventListener('contextmenu', event => event.preventDefault());


//LOAD DATA
// console.log('loading config');
// Data prevent caching on the config file, as it may have been modified
d3.json(`/static/data/config.json?t=${Date.now()}`).then(function (config) {
    // console.log('loading data');
    this.config = config;
    init(config[datasource]).then(() => {
        // console.log("done loading data");
    });
});


// init all views (datatable, seadragon viewer,...)
async function init(conf) {
    // console.log('initialize system');
    config = conf;

    //channel information
    for (let idx = 0; idx < config["imageData"].length; idx++) {
        imageChannels[config["imageData"][idx].fullname] = idx;
    }
    //INIT DATA FILTER
    dataLayer = new DataLayer(config, imageChannels);
    await dataLayer.init();
    // console.log("Data Loaded");
    channelList = new ChannelList(config, dataLayer, eventHandler);
    await channelList.init();

    csv_gatingList = new CSVGatingList(config, dataLayer, eventHandler);
    await csv_gatingList.init();


    colorScheme = new ColorScheme(dataLayer);
    await colorScheme.init();
    // cellInformation = new CellInformation(dataLayer.phenotypes, colorScheme);
    // cellInformation.draw();
    //IMAGE VIEWER
    seaDragonViewer = new ImageViewer(config, dataLayer, eventHandler, colorScheme);
    seaDragonViewer.init();

}

//feature color map changed in ridge plot
const actionColorTransferChange = (d) => {

    //map to full name
    d.name = dataLayer.getFullChannelName(d.name);

    d3.select('body').style('cursor', 'progress');
    seaDragonViewer.updateChannelColors(d.name, d.color, d.type);
    d3.select('body').style('cursor', 'default');
}
eventHandler.bind(ChannelList.events.COLOR_TRANSFER_CHANGE, actionColorTransferChange);

//feature color map changed in ridge plot
const actionRenderingModeChange = (d) => {
    seaDragonViewer.updateRenderingMode(d);
}
eventHandler.bind(ImageViewer.events.renderingMode, actionRenderingModeChange);


//feature color map changed in ridge plot
const actionChannelsToRenderChange = (d) => {
    d3.select('body').style('cursor', 'progress');

    //map to full name
    d.name = dataLayer.getFullChannelName(d.name);

    //send to image viewer
    seaDragonViewer.updateActiveChannels(d.name, d.selections, d.status);

    d3.select('body').style('cursor', 'default');
}
eventHandler.bind(ChannelList.events.CHANNELS_CHANGE, actionChannelsToRenderChange);

//image region or single cell selection (may needs to be combined with other selection events)
const actionImageClickedMultiSel = (d) => {
    // console.log('actionImageClick3edMultSel');
    d3.select('body').style('cursor', 'progress');
    // add newly clicked item to selection
    // console.log('add to selection');
    if (!Array.isArray(d.selectedItem)) {
        dataLayer.addToCurrentSelection(d.selectedItem, true, d.clearPriors);
    } else {
        // console.log(d.selectedItem.length);
        dataLayer.addAllToCurrentSelection(d.selectedItem);
    }
    // cellInformation.selectCell(d.selectedItem);
    updateSeaDragonSelection();
    d3.select('body').style('cursor', 'default');
}
eventHandler.bind(ImageViewer.events.imageClickedMultiSel, actionImageClickedMultiSel);

const computeCellNeighborhood = async ({distance, selectedCell}) => {
    let neighborhood = await dataLayer.getNeighborhood(distance, selectedCell);
    displayNeighborhood(selectedCell, neighborhood);
}
eventHandler.bind(CellInformation.events.computeNeighborhood, computeCellNeighborhood);

const drawNeighborhoodRadius = async ({distance, selectedCell, dragging}) => {
    seaDragonViewer.drawCellRadius(distance, selectedCell, dragging);
}
eventHandler.bind(CellInformation.events.drawNeighborhoodRadius, drawNeighborhoodRadius);

const refreshColors = async () => {
    await colorScheme.getColorScheme(true);
    cellInformation.draw();

}
eventHandler.bind(CellInformation.events.refreshColors, refreshColors);

const gatingBrushEnd = async (packet) => {

    // TODO - toggle these methods with centroids on/off ui
    // let gatedCellIds = await dataLayer.getGatedCellIds(packet);
    console.log(packet)
    let gatedCells = await dataLayer.getGatedCellIdsCustom(packet);

    dataLayer.addAllToCurrentSelection(gatedCells);

    updateSeaDragonSelection();
}
eventHandler.bind(CSVGatingList.events.GATING_BRUSH_END, gatingBrushEnd);

// For channel select click event
const channelSelect = async (sels) => {

    let channelCells = await dataLayer.getChannelCellIds(sels);

    dataLayer.addAllToCurrentSelection(channelCells);

    updateSeaDragonSelection(false);
}
eventHandler.bind(ChannelList.events.CHANNEL_SELECT, channelSelect);


//current fast solution for seadragon updates
function updateSeaDragonSelection(repaint = true) {
    let selection = dataLayer.getCurrentSelection();
    var arr = Array.from(selection);
    var selectionHashMap = new Map(arr.map(i => ['' + (i.id), i]));
    // This is the neighborhood viewer, uncomment to show cell info on click
    if (document.getElementById("cell_wrapper")) {
        if (_.size(selection) == 0) {
            document.getElementById("cell_wrapper").style.display = "none";
        } else {
            document.getElementById("cell_wrapper").style.display = "none";
        }
    }
<<<<<<< HEAD
    seaDragonViewer.updateSelection(selectionHashMap);

    // Gating overlay (and query decrementor)
    seaDragonViewer.csvGatingOverlay.run_balancer--;
    seaDragonViewer.csvGatingOverlay.evaluate();
=======
    seaDragonViewer.updateSelection(selectionHashMap, repaint);
>>>>>>> b3f2fb95
}

//feature range selection changed in ridge plot
const actionFeatureGatingChange = (d) => {
    // console.log("gating event received");
    seaDragonViewer.updateChannelRange(dataLayer.getFullChannelName(d.name), d.dataRange[0], d.dataRange[1]);
    // console.log("gating event executed");
}
eventHandler.bind(ChannelList.events.BRUSH_END, actionFeatureGatingChange);


function displayNeighborhood(selectedCell, neighborhood) {
    dataLayer.addToCurrentSelection(selectedCell, true, true);
    _.each(neighborhood, neighbor => {
        dataLayer.addToCurrentSelection(neighbor, true, false);
    });
    updateSeaDragonSelection();
}
<|MERGE_RESOLUTION|>--- conflicted
+++ resolved
@@ -138,7 +138,6 @@
 
     // TODO - toggle these methods with centroids on/off ui
     // let gatedCellIds = await dataLayer.getGatedCellIds(packet);
-    console.log(packet)
     let gatedCells = await dataLayer.getGatedCellIdsCustom(packet);
 
     dataLayer.addAllToCurrentSelection(gatedCells);
@@ -172,15 +171,12 @@
             document.getElementById("cell_wrapper").style.display = "none";
         }
     }
-<<<<<<< HEAD
+
     seaDragonViewer.updateSelection(selectionHashMap);
 
     // Gating overlay (and query decrementor)
     seaDragonViewer.csvGatingOverlay.run_balancer--;
     seaDragonViewer.csvGatingOverlay.evaluate();
-=======
-    seaDragonViewer.updateSelection(selectionHashMap, repaint);
->>>>>>> b3f2fb95
 }
 
 //feature range selection changed in ridge plot
