/**
 * viewer.js.
 *
 * ImageViewer for CyCif data based on OpenSeadragon.
 *
 */
class ImageViewer {

    constructor(config, dataLayer, eventHandler, colorScheme) {

        this.config = config;
        this.eventHandler = eventHandler;
        this.dataLayer = dataLayer;
        this.colorScheme = colorScheme;


        // openseadragon viewer
        this.viewer = {};

        // openseadragon plugins

        this.seaGL = {}; // webgl renderer
        //this.rgbPlugin = {}; // reads rgb colors from mouse position
        this.canvasOverlay = {}; // canvas overlay

        // For gating render
        this.outlines = true;

        // ==========
        // local data
        // ==========

        // local storage of image tiles (for all loaded channels)
        this.tileCache = {};

        // map of selected ids, key is id
        this.selection = new Map();
        this.data = new Map();

        // currently loaded image channels
        this.currentChannels = {}; //array of {"url": "", "suburl": ""}
        // label channel
        this.labelChannel = {}; //{"url": "", "suburl": ""}
        this.noLabel = false;

        // selection polygon (array of xy positions)
        this.selectionPolygonToDraw = [];
        // this.polygonsToDraw = []; deprecated; selected ids as polygons

        // transfer function constant
        this.numTFBins = 1024;

        // transfer function per channel (min,max, start color, end color)
        this.channelTF = [];
        for (var i = 0; i < this.config["imageData"].length; i = i + 1) {

            var start_color = d3.rgb(0, 0, 0);
            var end_color = d3.rgb(255, 255, 255);

            //var tf_def = createTF(0, 65535, start_color, end_color);
            var tf_def = createTFArray(0, 65535, start_color, end_color, this.numTFBins);

            this.channelTF.push(tf_def);
        }

        // ===============
        // render settings
        // ===============

        // applying TF to selection, subset, or all
        this.show_subset = false;
        this.show_selection = true;


    }


    init() {

        // console.log('[seaDragonViewer::init]');

        var that = this;
        //Hide Loader
        document.getElementById('openseadragon_loader').style.display = "none";
        // ==================
        // init openseadragon
        // ==================
        that.viewer = OpenSeadragon({
            id: "openseadragon",
            prefixUrl: "/static/external/openseadragon-bin-2.4.0/openseadragon-flat-toolbar-icons-master/images/",
            maxZoomPixelRatio: 15,
<<<<<<< HEAD
            defaultZoomLevel: 1.2,
            loadTilesWithAjax: true,
            immediateRender: false,
            maxImageCacheCount: 1000, // default is 200, had to set up for loading two layers (labels and image)
            preload: true
            //debugMode:  true,
        });
=======
            imageLoaderLimit: 3,
            loadTilesWithAjax: true,
            immediateRender: false,
            maxImageCacheCount: 400,
            timeout: 90000,
            preload: true,
            homeFillsViewer: true,
            visibilityRatio: 1.0
        };
>>>>>>> 4b02e36e

        that.viewer.addHandler('tile-loaded', this.tileLoaded);
        that.viewer.addHandler('tile-unloaded', this.tileUnloaded);

        // ==================
        // init Plugins
        // ==================


        // =======================
        // OpenSeaDragonFiltering: applying custom filters (e.g., transfer functions)

        seaDragonViewer.viewer.setFilterOptions({
            //loadMode: 'sync',
            // items do not work in sync mode
            filters: {
                //items: seaDragonViewer.viewer.world.getItemAt(0), //seaDragonViewer.viewer.world.getItemCount() - 1),
                processors:
                    seaDragonViewer.renderTFWithLabels.bind(this)
            }
        });


        // =======================
        // OpenSeadragonCanvasOverlayHd: add canvas overlay -  drawing selection rectangles

        this.canvasOverlay = new OpenSeadragon.CanvasOverlayHd(this.viewer, {
            onRedraw: function (opts) {
                var context = opts.context;

                //area selection polygon
                if (that.selectionPolygonToDraw && that.selectionPolygonToDraw.length > 0) {
                    var d = that.selectionPolygonToDraw;
                    context.globalAlpha = 0.7;
                    //context.fillStyle = 'orange';
                    context.strokeStyle = 'orange';
                    context.lineWidth = 15;
                    context.beginPath();
                    d.forEach(function (xVal, i) {
                        if (i == 0) {
                            context.moveTo(d[i].x, d[i].y);
                        } else {
                            context.lineTo(d[i].x, d[i].y);
                        }
                    });
                    context.closePath();
                    context.stroke();
                    // context.globalAlpha = 1.0;
                }
            },
        });

        // on mouse click
        this.viewer.addHandler('canvas-nonprimary-press', function (event) {

            // right click
            if (event.button === 2) {
                // The canvas-click event gives us a position in web coordinates.
                var webPoint = event.position;
                // Convert that to viewport coordinates, the lingua franca of OpenSeadragon coordinates.
                var viewportPoint = that.viewer.viewport.pointFromPixel(webPoint);
                // Convert from viewport coordinates to image coordinates.

                var imagePoint = that.viewer.world.getItemAt(0).viewportToImageCoordinates(viewportPoint);
                //var imagePoint = that.viewer.viewport.viewportToImageCoordinates(viewportPoint);

                // console.log(webPoint.toString(), viewportPoint.toString(), imagePoint.toString());
                // $("#terminal").html("Terminal message: webpoint " + webPoint.toString() + " viewpoint " + viewportPoint.toString() + " image point " + imagePoint.toString())
                //

                return that.dataLayer.getNearestCell(imagePoint.x, imagePoint.y)
                    .then(selectedItem => {
                        if (selectedItem != null && selectedItem != undefined) {
                            // check if user is doing multi-selection or not
                            var clearPriors = true;
                            if (event.originalEvent.ctrlKey) {
                                clearPriors = false;
                            }
                            // trigger event
                            that.eventHandler.trigger(ImageViewer.events.imageClickedMultiSel, {
                                selectedItem,
                                clearPriors
                            });
                        }
                    })
            }
        });

        // ============
        // general init
        // ============
        // load label image in background if it exists
        if (that.config["imageData"][0]["src"] && that.config["imageData"][0]["src"] != '') {
            that.viewer.addTiledImage({
                tileSource: that.config["imageData"][0]["src"],
                index: 0,
                opacity: 1,
                //preload: true,
                success: function (event) {
                    var url0 = that.viewer.world.getItemAt(0).source.tilesUrl;
                    seaDragonViewer.labelChannel["url"] = url0;
                    var group = url0.split("/");
                    seaDragonViewer.labelChannel["sub_url"] = group[group.length - 2];
                }
            });
        } else {
            seaDragonViewer.noLabel = true;
        }


    } // init()


    // set viewport (called on focus action)
    setViewPort(x, y, width, height) {
        var coords = this.viewer.viewport.imageToViewportCoordinates(x, y);
        var lowerBounds = this.viewer.viewport.imageToViewportCoordinates(width, height);
        var box1 = new OpenSeadragon.Rect(coords.x, coords.y, lowerBounds.x, lowerBounds.y);
        this.viewer.viewport.fitBounds(box1);
    }


    // =============
    // handle events
    // =============


    actionFocus(vp) {
        this.setViewPort(vp.x, vp.y, vp.width, vp.height);
    }


    // =====================
    // tile cache management
    // =====================


    // event raised when tile loaded with openSeaDragon, we want to store it locally so we can access it later (to manually filter, etc.)
    tileLoaded(event) {

        if (event == null || event == undefined || event.tileRequest == null) {
            return;
        }

        var handlePngAs8Bit = false;
        if (handlePngAs8Bit) {
            var img = new Image();
            img.onload = function () {

                var tile = event.tile;
                var canvas = document.createElement('canvas');
                canvas.width = img.width;
                canvas.height = img.height;
                var ctx = canvas.getContext('2d');
                ctx.drawImage(img, 0, 0);

                // this gets back an 8 bit RGBA image
                var imageData = ctx.getImageData(0, 0, img.width, img.height);

                seaDragonViewer.tileCache[img.src] = imageData;

            };
            img.src = event.tile.url;

        } else { // full 24bit png handling: get buffer, parse it into png, save in cache

            var buffer = new Buffer(event.tileRequest.response);
            if (buffer) {
                var tile = event.tile;
                var tile_png = PNG.sync.read(buffer, {colortype: 0});

                // save tile in tileCache
                seaDragonViewer.tileCache[tile.url] = tile_png;
            } else {
                // console.log('[TILE LOADED]: buffer UNDEFINED');
            }
        }
    }


    // event raised when tile is being unloaded by openSeaDragon; we also purge it from local tile cache
    tileUnloaded(event) {

        //console.log('[TILE UNLOADED LOADED]: url:', event.tile.url, 'value:', seaDragonViewer.tileCounter[event.tile.url]);
        seaDragonViewer.tileCache[event.tile.url] = null;

    }


    // ===================
    // rendering functions
    // ===================


    // called by filtering plugin, applies TF on single tile, also accesses the label image
    async renderTFWithLabels(context, callback, tile) {

        if (tile == null) {
            callback();
            return;
        }
        var inputTile = seaDragonViewer.tileCache[tile.url];
        if (inputTile == null) {
            callback();
            return;
        }

        // render multi-channel image
        if (Object.keys(seaDragonViewer.currentChannels).length > 1) {
            seaDragonViewer.renderTFWithLabelsMulti(context, callback, tile);
            return;
        }

        // render single-channel image

        var group = tile.url.split("/");
        var somePath = group[group.length - 3];

        // label data
        if (!seaDragonViewer.noLabel) {
            var labelPath = seaDragonViewer.labelChannel["sub_url"];
            var labelTileAdr = tile.url.replace(somePath, labelPath);
            var labelTile = seaDragonViewer.tileCache[labelTileAdr];
        }

        // channel data
        var channelIdx = "";
        for (var key in seaDragonViewer.currentChannels) {
            channelIdx = key;
            break;
        }
        if (channelIdx == "") {
            return;
        }

        var channelPath = seaDragonViewer.currentChannels[channelIdx]["sub_url"];
        var channelTileAdr = tile.url.replace(somePath, channelPath);
        var channelTile = seaDragonViewer.tileCache[channelTileAdr];

        if (channelTile === null || !channelTile) {
            // console.log("No Channel Either");
            await addTile(channelTileAdr);
            channelTile = seaDragonViewer.tileCache[channelTileAdr];

            // FIXME : clearing errors from console but watch for side effects
            if (channelTile === null || !channelTile) {
                return;
            }
        }
        var channelTileData = channelTile.data;

        var tf = seaDragonViewer.channelTF[channelIdx];

        // get screen pixels to write into
        var screenData = context.getImageData(0, 0, context.canvas.width, context.canvas.height);
        var pixels = screenData.data;

        var labelValue = 0;
        var labelValueStr = "";
        var channelValue = 0;
        var rgb = 0;

        // If label tile has not loaded, asynchronously load it, waiting for it to load before proceeding
        if (labelTile == null && !seaDragonViewer.noLabel) {
            // console.log("Missing Label Tile", labelTileAdr)
            await addTile(labelTileAdr);
            labelTile = seaDragonViewer.tileCache[labelTileAdr];
        }
        // check if there is a label present

        var labelTileData = _.get(labelTile, 'data');

        // iterate over all tile pixels
        for (var i = 0, len = inputTile.width * inputTile.height * 4; i < len; i = i + 4) {

            // get 24bit label data
            if (labelTileData) {
                labelValue = ((labelTileData[i] * 65536) + (labelTileData[i + 1] * 256) + labelTileData[i + 2]) - 1;
                labelValueStr = labelValue.toString();
            }
            // get 16 bit data (stored in G and B channels)
            channelValue = (channelTileData[i + 1] * 256) + channelTileData[i + 2];

            // apply color transfer function
            rgb = evaluateTF(channelValue, tf);

            if (seaDragonViewer.show_subset) { // render everything outside subset as black/white

                // show data as black/white
                pixels[i] = channelTileData[i + 1];
                pixels[i + 1] = channelTileData[i + 1];
                pixels[i + 2] = channelTileData[i + 1];

            } else { // render everything with TF

                if (channelValue < tf.min) {   // values lower than TF gating: 0
                    pixels[i] = 0;
                    pixels[i + 1] = 0;
                    pixels[i + 2] = 0;
                } else {                        // values higher than TF gating: highest TF color
                    pixels[i] = rgb.r;
                    pixels[i + 1] = rgb.g;
                    pixels[i + 2] = rgb.b;
                }
            }

            if (labelValue >= 0) { // check for label data

                if (seaDragonViewer.show_subset) { // render subset with TF (check label id is in subset, apply TF)
                    if (seaDragonViewer.data.has(labelValueStr)) {
                        if (channelValue < tf.min) {
                            pixels[i] = 0;
                            pixels[i + 1] = 0;
                            pixels[i + 2] = 0;
                        } else {
                            pixels[i] = rgb.r;
                            pixels[i + 1] = rgb.g;
                            pixels[i + 2] = rgb.b;
                        }
                    }
                }

                // render selection ids as highlighted
                if (seaDragonViewer.show_selection) {
                    if (seaDragonViewer.selection.has(labelValueStr)) {
                        let phenotype = _.get(seaDragonViewer.selection.get(labelValueStr), 'phenotype', '');
                        // let color = seaDragonViewer.colorScheme.colorMap[phenotype].rgb;
                        let color = [255, 255, 255];
                        if (color != undefined) {

                            /************************ new */
                                // Init grid and tests (4 pts v 8 working for now)
                            const grid = [
                                    i - 4,
                                    i + 4,
                                    i - inputTile.width * 4,
                                    i + inputTile.width * 4
                                ];
                            const test = [
                                i % (inputTile.width * 4) !== 0,
                                i % (inputTile.width * 4) !== (inputTile.width - 1) * 4,
                                i >= inputTile.width * 4,
                                i < inputTile.width * 4 * (inputTile.height - 1)
                            ];

                            // If outline
                            if (this.outlines) {
                                // Iterate grid
                                for (let j = 0; j < grid.length; j++) {
                                    // if pass test (not on tile border)
                                    if (test[j]) {
                                        // Neighbor label value
                                        const altLabelValue = ((labelTileData[grid[j]] * 65536)
                                            + (labelTileData[grid[j] + 1] * 256) + labelTileData[grid[j] + 2]) - 1;
                                        const altLabelValueStr = altLabelValue.toString();
                                        // Color
                                        if (altLabelValueStr !== labelValueStr) {
                                            pixels[i] = color[2];
                                            pixels[i + 1] = color[1];
                                            pixels[i + 2] = color[0];
                                            break;
                                        }
                                    }
                                }
                            } else {
                                pixels[i] = color[0];
                                pixels[i + 1] = color[1];
                                pixels[i + 2] = color[2];
                            }
                            /************************ newend */
                        }
                    }
                }
            }


        }

        context.putImageData(screenData, 0, 0);
        callback();
    }


// apply TF on multi-channel tile, also accesses the label image
    async renderTFWithLabelsMulti(context, callback, tile) {

        if (tile == null) {
            callback();
            return;
        }
        var inputTile = seaDragonViewer.tileCache[tile.url];
        if (inputTile == null) {
            callback();
            return;
        }

        var group = tile.url.split("/");
        var somePath = group[group.length - 3];

        // label data
        if (!seaDragonViewer.noLabel) {
            var labelPath = seaDragonViewer.labelChannel["sub_url"];
            var labelTileAdr = tile.url.replace(somePath, labelPath);
            var labelTile = seaDragonViewer.tileCache[labelTileAdr];
        }

        // channel data
        var channelsTileData = [];
        var tfs = [];
        var tfs_min = [];

        var tileurl = tile.url;

        // get tfs for channels
        for (const key in seaDragonViewer.currentChannels) {
            var channelIdx = key;

            var channelPath = seaDragonViewer.currentChannels[channelIdx]["sub_url"];
            var channelTileAdr = tileurl.replace(somePath, channelPath);
            var channelTile = seaDragonViewer.tileCache[channelTileAdr];

            if (channelTile === null || !channelTile) {
                // console.log("No Channel Either");
                await addTile(channelTileAdr);
                channelTile = seaDragonViewer.tileCache[channelTileAdr];

                // FIXME : clearing errors from console but watch for side effects
                if (channelTile === null || !channelTile) {
                    return;
                }
            }

            channelsTileData.push(channelTile.data);
            tfs.push(seaDragonViewer.channelTF[channelIdx]);
            tfs_min.push(seaDragonViewer.channelTF[channelIdx].min);
        }

        // get screen pixels to write into
        var screenData = context.getImageData(0, 0, context.canvas.width, context.canvas.height);
        var pixels = screenData.data;

        // If label tile has not loaded, asynchronously load it, waiting for it to load before proceeding
        if (labelTile == null && !seaDragonViewer.noLabel) {
            // console.log("Missing Label Tile", labelTileAdr)
            await addTile(labelTileAdr);
            labelTile = seaDragonViewer.tileCache[labelTileAdr];
        }

        var labelTileData = _.get(labelTile, 'data');
        var labelValue = 0;
        var labelValueStr = "";
        var channelValue = 0;
        var rgb = 0;

        // iterate over all tile pixels
        for (var i = 0, len = inputTile.width * inputTile.height * 4; i < len; i = i + 4) {

            pixels[i] = 0;
            pixels[i + 1] = 0;
            pixels[i + 2] = 0;

            // get 24bit label data
            if (labelTileData) {
                labelValue = ((labelTileData[i] * 65536) + (labelTileData[i + 1] * 256) + labelTileData[i + 2]) - 1;
                labelValueStr = labelValue + ''; //faster than labelValue.toString()
            }

            // iterate over all image channels
            for (var channel = 0; channel < channelsTileData.length; channel++) {

                // get 16 bit image data (stored in G and B channels)
                channelValue = (channelsTileData[channel][i + 1] * 256) + channelsTileData[channel][i + 2];

                // apply TF
                rgb = evaluateTF(channelValue, tfs[channel]);

                if (!seaDragonViewer.show_subset) { // render everything with TF
                    if (channelValue >= tfs_min[channel]) {
                        pixels[i] += rgb.r;
                        pixels[i + 1] += rgb.g;
                        pixels[i + 2] += rgb.b;
                    }
                }

                if (seaDragonViewer.show_subset) { // render subset with TF
                    if (seaDragonViewer.data.has(labelValueStr)) { // render with TF
                        if (channelValue >= tfs[channel].min) {
                            pixels[i] += rgb.r;
                            pixels[i + 1] += rgb.g;
                            pixels[i + 2] += rgb.b;
                        }
                    } else {
                        // render data as black/white
                        pixels[i] += channelsTileData[channel][i + 1];
                        pixels[i + 1] += channelsTileData[channel][i + 1];
                        pixels[i + 2] += channelsTileData[channel][i + 1];
                    }
                }

                // render selection ids as highlighted
                if (seaDragonViewer.show_selection && seaDragonViewer.selection.size > 0) {
                    if (seaDragonViewer.selection.has(labelValueStr)) {
                        let phenotype = _.get(seaDragonViewer.selection.get(labelValueStr), 'phenotype', '');
                        // let color = seaDragonViewer.colorScheme.colorMap[phenotype].rgb;
                        let color = [255, 255, 255]
                        if (color != undefined) {

                            /************************ new */
                                // Init grid and tests (4 pts v 8 working for now)
                            const grid = [
                                    i - 4,
                                    i + 4,
                                    i - inputTile.width * 4,
                                    i + inputTile.width * 4
                                ];
                            const test = [
                                i % (inputTile.width * 4) !== 0,
                                i % (inputTile.width * 4) !== (inputTile.width - 1) * 4,
                                i >= inputTile.width * 4,
                                i < inputTile.width * 4 * (inputTile.height - 1)
                            ];

                            // If outline
                            if (this.outlines) {
                                // Iterate grid
                                for (let j = 0; j < grid.length; j++) {
                                    // if pass test (not on tile border)
                                    if (test[j]) {
                                        // Neighbor label value
                                        const altLabelValue = ((labelTileData[grid[j]] * 65536)
                                            + (labelTileData[grid[j] + 1] * 256) + labelTileData[grid[j] + 2]) - 1;
                                        const altLabelValueStr = altLabelValue.toString();
                                        // Color
                                        if (altLabelValueStr !== labelValueStr) {
                                            pixels[i] = color[2];
                                            pixels[i + 1] = color[1];
                                            pixels[i + 2] = color[0];
                                            break;
                                        }
                                    }
                                }
                            } else {
                                pixels[i] = color[0];
                                pixels[i + 1] = color[1];
                                pixels[i + 2] = color[2];
                            }
                            /************************ newend */
                        }
                    }
                }

            }
        }
        context.putImageData(screenData, 0, 0);
        callback();

    }

    updateSelection(selection) {
        // console.log('seaDragon: update selection event received');
        this.selection = selection;
        seaDragonViewer.forceRepaint();
    }

    updateData(data) {
        // console.log('seaDragon: update subset event received');
        this.data = data;
        seaDragonViewer.forceRepaint();
    }


    updateChannelRange(name, tfmin, tfmax) {
        // console.log('updating TF range');

        var channelIdx = imageChannels[name];

        var min = tfmin;
        var max = tfmax;
        var rgb1 = seaDragonViewer.channelTF[channelIdx].start_color;
        var rgb2 = seaDragonViewer.channelTF[channelIdx].end_color;

        var tf_def = createTFArray(min, max, rgb1, rgb2, seaDragonViewer.numTFBins);

        seaDragonViewer.channelTF[channelIdx] = tf_def;

        seaDragonViewer.forceRepaint();
    }

//example:
// name: "DNA4_Hoechst33342_12Nuclei"
// color: "rgb(177, 0, 255)"
// type: "right"
    updateChannelColors(name, color, type) {
        // console.log('seaDragon: update channel colors event received ');

        var channelIdx = imageChannels[name];

        var min = seaDragonViewer.channelTF[channelIdx].min;
        var max = seaDragonViewer.channelTF[channelIdx].max;
        var rgb1 = seaDragonViewer.channelTF[channelIdx].start_color;
        var rgb2 = seaDragonViewer.channelTF[channelIdx].end_color;

        if (type == "black") {
            rgb1 = color;
        } else {
            rgb2 = color;
        }

        var tf_def = createTFArray(min, max, rgb1, rgb2, seaDragonViewer.numTFBins);

        seaDragonViewer.channelTF[channelIdx] = tf_def;

        seaDragonViewer.forceRepaint();
    }


    updateActiveChannels(name, selection, status) {

        var channelIdx = imageChannels[name];

        // console.log('seaDragon: update active channels event received. channel ', channelIdx);

        if (selection.length == 0) {
            // console.log('nothing selected - keep showing last image');
            // return;
        } else if (selection.length == 1) {

            // console.log('1 channel selected');
        } else {
            // console.log('multiple channels selected');
        }

        if (status == true) {
            // console.log('channel added');
            addChannel(channelIdx);
        } else {
            // console.log('channel removed');
            removeChannel(channelIdx);
        }

        seaDragonViewer.forceRepaint();
    }

//mode is a string: 'show-subset', 'show-selection'
    updateRenderingMode(mode) {

        // console.log('seaDragonViewer: rendering mode change event received. mode ' + mode);

        if (mode == 'show-subset') {
            this.show_subset = !this.show_subset;
        }
        if (mode == 'show-selection') {
            this.show_selection = !this.show_selection;
            // console.log(this.show_selection);
        }

        seaDragonViewer.forceRepaint();

    }

    forceRepaint() {
        seaDragonViewer.viewer.forceRefilter();
        seaDragonViewer.viewer.forceRedraw();
    }

    drawCellRadius(radius, selection, dragging = false) {
        let x = selection[dataLayer.x];
        let y = selection[dataLayer.y];
        let imagePoint = seaDragonViewer.viewer.world.getItemAt(0).imageToViewportCoordinates(x, y);
        let circlePoint = seaDragonViewer.viewer.world.getItemAt(0).imageToViewportCoordinates(x + _.toNumber(radius), y);
        let viewportRadius = Math.abs(circlePoint.x - imagePoint.x);
        let overlay = seaDragonViewer.viewer.svgOverlay();
        let fade = 0;
        // when dragging the bar, don't fade out
        if (dragging) {
            fade = 1;
        }

        let circle = d3.select(overlay.node())
            .selectAll('.radius-circle')
            .interrupt()
            .data([{'x': imagePoint.x, 'y': imagePoint.y, 'r': viewportRadius}])
        circle.enter()
            .append("circle")
            .attr("class", "radius-circle")
            .merge(circle)
            .attr("cx", d => {
                return d.x;
            })
            .attr("cy", d => {
                return d.y;
            })
            .attr("r", d => {
                return d.r;
            })
            .style("opacity", 1)
            .transition()
            .duration(1000)
            .ease(d3.easeLinear)
            .style("opacity", fade);
        circle.exit().remove();


    }
}


//static vars
ImageViewer.events = {
    imageClickedMultiSel: 'image_clicked_multi_selection',
    renderingMode: 'renderingMode',
};


// PUBLIC METHODS


// activates filtering plugin to draw images with applied TF
function activateTFRendering() {

    //jojo
    if (!false) {
        // filtering plugin
        seaDragonViewer.viewer.setFilterOptions({
            //  loadMode: 'sync',
            filters: {
                processors: //OpenSeadragon.Filters.BRIGHTNESS(200), ImageViewer.myfilter
                    seaDragonViewer.renderTFWithLabels.bind(this)
            }
        });
    } else {
        seaDragonViewer.viewer.setFilterOptions({
            // loadMode: 'sync',
            filters: {
                processors: []
            }
        });
    }
}


// add channel to multi-channel rendering
function addChannel(srcIdx) {

    //jojo
    // no channel -> add channel
    // already a channel -> getItemAt -> tiledImage.myMetaInfo = {otherdata: 'foo', more: 'foo2'}

    var src = seaDragonViewer.config["imageData"][srcIdx]["src"];

    if ((srcIdx in seaDragonViewer.currentChannels)) {
        return;
    }

    /* not working correctly, image will be white
    var imgopacity = 1;
    if ( Object.keys(seaDragonViewer.currentChannels).length > 0 ){
        imgopacity = 0;
    }*/

    var img = seaDragonViewer.viewer.addTiledImage({
        tileSource: src,
        //index: 0,
        opacity: 1, //    preload: true, (not working correctly for us)
        preload: true,
        success: function (event) {
            var itemidx = seaDragonViewer.viewer.world.getItemCount() - 1; //0
            var url = seaDragonViewer.viewer.world.getItemAt(itemidx).source.tilesUrl;
            var group = url.split("/");
            var sub_url = group[group.length - 2];

            seaDragonViewer.currentChannels[srcIdx] = {"url": url, "sub_url": sub_url};
        }
    });

}


// remove channel from multichannel rendering
function removeChannel(srcIdx) {

    var src = seaDragonViewer.config["imageData"][srcIdx]["src"];

    var img_count = seaDragonViewer.viewer.world.getItemCount();

    // remove channel
    if ((srcIdx in seaDragonViewer.currentChannels)) {

        // remove channel - first find it
        for (var i = 0; i < img_count; i = i + 1) {
            var url = seaDragonViewer.viewer.world.getItemAt(i).source.tilesUrl;
            if (url == seaDragonViewer.currentChannels[srcIdx]["url"]) {

                seaDragonViewer.viewer.world.removeItem(seaDragonViewer.viewer.world.getItemAt(i));

                delete seaDragonViewer.currentChannels[srcIdx];
                break;
            }
        }
    }
}


function createTFArray(min, max, rgb1, rgb2, numBins) {

    var tfArray = [];

    var numBinsF = parseFloat(numBins);
    col1 = d3.rgb(rgb1);
    col2 = d3.rgb(rgb2);


    for (var i = 0; i < numBins; i++) {
        var rgbTupel = {};
        var lerpFactor = (i / (numBinsF - 1.0));

        rgbTupel.r = col1.r + (col2.r - col1.r) * lerpFactor;
        rgbTupel.g = col1.g + (col2.g - col1.g) * lerpFactor;
        rgbTupel.b = col1.b + (col2.b - col1.b) * lerpFactor;

        var lerpCol = d3.rgb(rgbTupel.r, rgbTupel.g, rgbTupel.b);
        tfArray.push(lerpCol);
    }

    return {
        min: min, max: max, start_color: rgb1, end_color: rgb2,
        num_bins: numBins,
        tf: tfArray
    }
}


function evaluateTF(val, tf) {

    var lerpFactor = Math.round(((val - tf.min) / (tf.max - tf.min)) * (tf.num_bins - 1));

    if (lerpFactor >= tf.num_bins) {
        lerpFactor = tf.num_bins - 1;
    }

    if (lerpFactor < 0) {
        lerpFactor = 0;
    }

    var col = tf.tf[lerpFactor];

    return col;
}

async function addTile(path) {
    const promiseWrapper = new Promise((resolve, reject) => {
        function addTileResponse(success, error) {
            // console.log("Emergency Added Tile:", path);
            resolve();
        }

        const options = {
            src: path,
            loadWithAjax: true,
            crossOriginPolicy: false,
            ajaxWithCredentials: false,
            callback: addTileResponse
        }
        seaDragonViewer.viewer.imageLoader.addJob(options)
    })
    return Promise.all([promiseWrapper])

}<|MERGE_RESOLUTION|>--- conflicted
+++ resolved
@@ -89,15 +89,6 @@
             id: "openseadragon",
             prefixUrl: "/static/external/openseadragon-bin-2.4.0/openseadragon-flat-toolbar-icons-master/images/",
             maxZoomPixelRatio: 15,
-<<<<<<< HEAD
-            defaultZoomLevel: 1.2,
-            loadTilesWithAjax: true,
-            immediateRender: false,
-            maxImageCacheCount: 1000, // default is 200, had to set up for loading two layers (labels and image)
-            preload: true
-            //debugMode:  true,
-        });
-=======
             imageLoaderLimit: 3,
             loadTilesWithAjax: true,
             immediateRender: false,
@@ -106,8 +97,7 @@
             preload: true,
             homeFillsViewer: true,
             visibilityRatio: 1.0
-        };
->>>>>>> 4b02e36e
+        });
 
         that.viewer.addHandler('tile-loaded', this.tileLoaded);
         that.viewer.addHandler('tile-unloaded', this.tileUnloaded);
