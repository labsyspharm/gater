--- conflicted
+++ resolved
@@ -88,17 +88,9 @@
 
         // Instantiate viewer
         that.viewer = OpenSeadragon(viewer_config);
-
-<<<<<<< HEAD
         /************************************************************************************* Lensing Implementation */
 
-        // Get filters data
-=======
-
-        /************************************************************************************* Lensing Implementation */
-
             // Get filters data
->>>>>>> b442f31e
         const dataLoad = LensingFiltersExt.getFilters(this);
 
         // Instantiate viewer
@@ -113,12 +105,7 @@
         // Append to viewers
         that.viewerManagers.push(that.viewerManagerVMain, that.viewerManagerVAuxi);
 
-<<<<<<< HEAD
         /******************************************************************************************** Back to normal  */
-=======
-        /*** Moving on */
->>>>>>> b442f31e
-
         /* TODO - unused
         // OpenSeadragonCanvasOverlayHd: add canvas overlay - drawing selection rectangles
         this.canvasOverlay = new OpenSeadragon.CanvasOverlayHd(this.viewer, {
