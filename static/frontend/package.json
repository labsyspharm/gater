--- conflicted
+++ resolved
@@ -23,11 +23,7 @@
     "lensing": "^1.0.16",
     "lodash": "^4.17.19",
     "mark.js": "^8.11.1",
-<<<<<<< HEAD
-    "node-fetch": "^2.6.0",
-=======
     "node-fetch": "^2.6.1",
->>>>>>> f4791939
     "openseadragon": "^2.4.2",
     "pngjs": "^5.0.0",
     "popper.js": "^1.16.1",
@@ -35,16 +31,10 @@
     "style-loader": "^1.2.1"
   },
   "devDependencies": {
-<<<<<<< HEAD
-    "@babel/core": "^7.10.5",
-    "@babel/preset-env": "^7.10.4",
-    "babel-loader": "^8.1.0",
-=======
     "@babel/core": "^7.11.6",
     "@babel/preset-env": "^7.11.5",
     "babel-loader": "^8.1.0",
     "webpack": "^4.44.2",
->>>>>>> f4791939
     "webpack-cli": "^3.3.12"
   }
 }