{
  "name": "frontend",
  "version": "1.0.0",
  "main": "index.js",
  "scripts": {
    "start": "webpack",
    "watch": "webpack --watch"
  },
  "license": "MIT",
  "dependencies": {
    "@fortawesome/fontawesome-free": "^5.14.0",
    "bootstrap": "^4.5.0",
    "buffer": "^5.6.0",
    "color-convert": "^2.0.1",
    "css-loader": "^3.6.0",
    "d3": "^6.2.0",
    "d3-simple-slider": "latest",
    "dropzone": "^5.7.2",
    "expose-loader": "^1.0.0",
    "file-loader": "^6.0.0",
    "install": "^0.13.0",
    "jquery": "^3.5.1",
    "jquery-form": "^4.3.0",
    "lensing": "^1.0.17",
    "lodash": "^4.17.19",
    "mark.js": "^8.11.1",
    "node-fetch": "^2.6.1",
    "openseadragon": "^2.4.2",
    "pngjs": "^5.0.0",
    "popper.js": "^1.16.1",
    "regenerator-runtime": "^0.13.7",
    "sortablejs": "^1.10.2",
    "style-loader": "^1.2.1"
  },
  "devDependencies": {
    "@babel/core": "^7.11.6",
<<<<<<< HEAD
    "@babel/plugin-proposal-class-properties": "^7.10.4",
=======
    "@babel/plugin-transform-runtime": "^7.12.1",
>>>>>>> e47e967e
    "@babel/preset-env": "^7.11.5",
    "babel-loader": "^8.1.0",
    "webpack": "^4.44.2",
    "webpack-cli": "^3.3.12"
  }
}<|MERGE_RESOLUTION|>--- conflicted
+++ resolved
@@ -34,11 +34,8 @@
   },
   "devDependencies": {
     "@babel/core": "^7.11.6",
-<<<<<<< HEAD
     "@babel/plugin-proposal-class-properties": "^7.10.4",
-=======
     "@babel/plugin-transform-runtime": "^7.12.1",
->>>>>>> e47e967e
     "@babel/preset-env": "^7.11.5",
     "babel-loader": "^8.1.0",
     "webpack": "^4.44.2",
