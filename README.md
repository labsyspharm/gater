--- conflicted
+++ resolved
@@ -1,9 +1,5 @@
-<<<<<<< HEAD
-# Minerva Analysis 
-=======
 # Minerva Analysis
 
->>>>>>> 9644b0e5
 ## About
 This is  an [openseadragon](https://openseadragon.github.io/) based **Cellular Image Viewing and Analysis Tool**. 
 It is built with a python [Flask](http://flask.pocoo.org/) backend and a [Node.js](https://nodejs.org/en/) javascript frontend.
