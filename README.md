# Minerva Analysis

## About
This is  an [openseadragon](https://openseadragon.github.io/) based **Cellular Image Viewing and Analysis Tool**. 
It is built with a python [Flask](http://flask.pocoo.org/) backend and a [Node.js](https://nodejs.org/en/) javascript frontend.

## Executables (for Users)
Releases can be found here:
https://github.com/labsyspharm/minerva_analysis/releases
These are executables for Windows and MacOS that can be run locally without any installations.


## Clone and Run Codebase (for Developers)
#### 1. Checkout Project
`git clone https://github.com/labsyspharm/minerva_analysis.git`
#### 2. Checkout Necessary Branch
* **For Gating, run** `git checkout gating`
* Run `git pull` to make sure everything is up to date 



#### 3. Conda Install Instructions. 
##### Install Conda
* Install [miniconda](https://conda.io/miniconda.html) or [conda](https://docs.conda.io/projects/conda/en/latest/user-guide/install/download.html). 
* Create env:  `conda env create -f requirements.yml`

##### Activate Environment
* Active environment: `conda activate minerva_analysis`


##### Start the Server

* `python run.py` - Runs the webserver
##### Start the Server

* Access the tool via `http://localhost:8000/`


<<<<<<< HEAD
<!--#### 2a. Docker Instructions

##### Install and Run Docker
* Download and Install [Docker Desktop](https://www.docker.com/products/docker-desktop)
* Run the Docker Desktop App

##### Build the Docker Image
* Open a the Command Prompt and navigate to the `minerva_analysis` directory.
* e.g. `cd Documents\minerva_analysis`
* run `docker build --tag cv .` to build the docker image. This may take some time.

##### Run the Docker Container
* Run `docker run --publish 8000:8000 --name cv_container cv` to a container with the docker image

#####  Access the minerva_analysis
* Open your web browser and go to [http://localhost:8000/](http://localhost:8000/) to use the minerva_analysis

#####  Stop the Container
* Run `CTRL+C` to access the terminal and run `docker container stop cv_container` 
=======
#### (4. Node.js installation and packages)
  This step is only needed when you plan to edit js code. The codebase already included bundled js files.
* Install [Node.js](https://nodejs.org/en/), then navigate to `/minerva_analysis/client` and run `npm install` to install all packages listed in package.json.
* Run `npm run start` to package the Javascript, or run `npm run watch` if you plan on editing dependencies
>>>>>>> 9644b0e5


## Packaging/Bundling Code as Executable (for Developers)
Any tagged commit to a branch will trigger a build, where `tag == commit message`. This will appear under releases. Note building may take ~10 min.

Tagging Conventions: All release tags should look like `v{version_number}_{branch_name}`.<|MERGE_RESOLUTION|>--- conflicted
+++ resolved
@@ -36,32 +36,10 @@
 * Access the tool via `http://localhost:8000/`
 
 
-<<<<<<< HEAD
-<!--#### 2a. Docker Instructions
-
-##### Install and Run Docker
-* Download and Install [Docker Desktop](https://www.docker.com/products/docker-desktop)
-* Run the Docker Desktop App
-
-##### Build the Docker Image
-* Open a the Command Prompt and navigate to the `minerva_analysis` directory.
-* e.g. `cd Documents\minerva_analysis`
-* run `docker build --tag cv .` to build the docker image. This may take some time.
-
-##### Run the Docker Container
-* Run `docker run --publish 8000:8000 --name cv_container cv` to a container with the docker image
-
-#####  Access the minerva_analysis
-* Open your web browser and go to [http://localhost:8000/](http://localhost:8000/) to use the minerva_analysis
-
-#####  Stop the Container
-* Run `CTRL+C` to access the terminal and run `docker container stop cv_container` 
-=======
 #### (4. Node.js installation and packages)
   This step is only needed when you plan to edit js code. The codebase already included bundled js files.
 * Install [Node.js](https://nodejs.org/en/), then navigate to `/minerva_analysis/client` and run `npm install` to install all packages listed in package.json.
 * Run `npm run start` to package the Javascript, or run `npm run watch` if you plan on editing dependencies
->>>>>>> 9644b0e5
 
 
 ## Packaging/Bundling Code as Executable (for Developers)
