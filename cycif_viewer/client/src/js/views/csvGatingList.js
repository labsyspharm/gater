--- conflicted
+++ resolved
@@ -618,7 +618,16 @@
         return sliderSimple;
     };
 
-<<<<<<< HEAD
+    reset_gatingList() {
+        const self = this;
+        let gatingList = Object.keys(self.selections);
+        _.each(gatingList, col => {
+            let shortName = self.dataLayer.getShortChannelName(col);
+            let gating_selector = `#csv_gating-slider_${shortName}`;
+            document.querySelector(gating_selector).click();
+        });
+    };
+
     //move the slider handles and input fields so that input fields don't overlap when handles are close
     moveSliderHandles(slider, valArray, name){
         slider.silentValue(valArray);
@@ -635,16 +644,6 @@
         var rect1 = el1.getBoundingClientRect();
         var rect2 = el2.getBoundingClientRect();
         return rect2.left - rect1.right;
-=======
-    reset_gatingList() {
-        const self = this;
-        let gatingList = Object.keys(self.selections);
-        _.each(gatingList, col => {
-            let shortName = self.dataLayer.getShortChannelName(col);
-            let gating_selector = `#csv_gating-slider_${shortName}`;
-            document.querySelector(gating_selector).click();
-        });
->>>>>>> d207d1e4
     }
 }
 
